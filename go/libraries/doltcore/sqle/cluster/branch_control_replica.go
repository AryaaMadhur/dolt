// Copyright 2023 Dolthub, Inc.
//
// Licensed under the Apache License, Version 2.0 (the "License");
// you may not use this file except in compliance with the License.
// You may obtain a copy of the License at
//
//     http://www.apache.org/licenses/LICENSE-2.0
//
// Unless required by applicable law or agreed to in writing, software
// distributed under the License is distributed on an "AS IS" BASIS,
// WITHOUT WARRANTIES OR CONDITIONS OF ANY KIND, either express or implied.
// See the License for the specific language governing permissions and
// limitations under the License.

package cluster

import (
	"context"
	"errors"
	"fmt"
	"sync"
	"time"

	"github.com/cenkalti/backoff/v4"
	"github.com/sirupsen/logrus"

	replicationapi "github.com/dolthub/dolt/go/gen/proto/dolt/services/replicationapi/v1alpha1"
	"github.com/dolthub/dolt/go/libraries/doltcore/branch_control"
	"github.com/dolthub/dolt/go/libraries/doltcore/doltdb"
)

type branchControlReplication struct {
	current  []byte
	version  uint32
	replicas []*branchControlReplica

	bcController *branch_control.Controller

	mu sync.Mutex
}

type branchControlReplica struct {
	shutdown bool
	role     Role

	contents          []byte
	version           uint32
	replicatedVersion uint32

	backoff     backoff.BackOff
	nextAttempt time.Time

	client *replicationServiceClient
	lgr    *logrus.Entry

	waitNotify func()

	progressNotifier        ProgressNotifier
	fastFailReplicationWait bool

	mu   sync.Mutex
	cond *sync.Cond
}

func (r *branchControlReplica) UpdateContents(contents []byte, version uint32) func(context.Context) error {
	r.mu.Lock()
	defer r.mu.Unlock()
	r.contents = contents
	r.version = version
	r.nextAttempt = time.Time{}
	r.backoff.Reset()
	r.cond.Broadcast()
<<<<<<< HEAD
=======
	w := r.progressNotifier.Wait()
>>>>>>> bf02f1df
	if r.fastFailReplicationWait {
		remote := r.client.remote
		return func(ctx context.Context) error {
			return fmt.Errorf("circuit breaker for replication to %s/dolt_branch_control is open. this branch control update did not necessarily replicate successfully.", remote)
		}
	}
<<<<<<< HEAD
	w := r.progressNotifier.Wait()
=======
>>>>>>> bf02f1df
	return func(ctx context.Context) error {
		err := w(ctx)
		if err != nil && errors.Is(err, doltdb.ErrReplicationWaitFailed) {
			r.setFastFailReplicationWait(true)
		}
		return err
	}
}

func (r *branchControlReplica) Run() {
	r.mu.Lock()
	defer r.mu.Unlock()
	r.lgr.Tracef("branchControlReplica[%s]: running", r.client.remote)
	for !r.shutdown {
		if r.role != RolePrimary {
			r.wait()
			continue
		}
		if r.version == 0 {
			r.wait()
			continue
		}
		if r.replicatedVersion == r.version {
			r.wait()
			continue
		}
		if r.nextAttempt.After(time.Now()) {
			r.wait()
			continue
		}
		// We do not call into the client with the lock held here.
		// Client interceptors could call
		// `controller.setRoleAndEpoch()`, which will call back into
		// this replica with the new role. We need to release this lock
		// in order to avoid deadlock.
		contents := r.contents
		client := r.client.client
		attempt := r.progressNotifier.BeginAttempt()
		version := r.version
		attempt := r.progressNotifier.BeginAttempt()
		r.mu.Unlock()
		ctx, cancel := context.WithTimeout(context.Background(), 15*time.Second)
		_, err := client.UpdateBranchControl(ctx, &replicationapi.UpdateBranchControlRequest{
			SerializedContents: contents,
		})
		cancel()
		r.mu.Lock()
		if err != nil {
			r.progressNotifier.RecordFailure(attempt)
			r.lgr.Warnf("branchControlReplica[%s]: error replicating branch control permissions. backing off. %v", r.client.remote, err)
			r.nextAttempt = time.Now().Add(r.backoff.NextBackOff())
			next := r.nextAttempt
			go func() {
				<-time.After(time.Until(next))
				r.mu.Lock()
				defer r.mu.Unlock()
				if r.nextAttempt == next {
					r.nextAttempt = time.Time{}
				}
				r.cond.Broadcast()
			}()
			continue
		}
		r.progressNotifier.RecordSuccess(attempt)
		r.fastFailReplicationWait = false
		r.backoff.Reset()
		r.lgr.Debugf("branchControlReplica[%s]: sucessfully replicated branch control permissions.", r.client.remote)
		r.replicatedVersion = version
	}
}

func (r *branchControlReplica) wait() {
	if r.isCaughtUp() {
		attempt := r.progressNotifier.BeginAttempt()
		r.progressNotifier.RecordSuccess(attempt)
	}
	r.cond.Wait()
}

func (r *branchControlReplica) isCaughtUp() bool {
	return r.version == r.replicatedVersion || r.role != RolePrimary
}

func (r *branchControlReplica) setFastFailReplicationWait(v bool) {
	r.mu.Lock()
	defer r.mu.Unlock()
	r.fastFailReplicationWait = v
}

func (r *branchControlReplica) setWaitNotify(notify func()) bool {
	r.mu.Lock()
	defer r.mu.Unlock()
	if notify != nil {
		if r.waitNotify != nil {
			return false
		}
		notify()
	}
	r.waitNotify = notify
	return true
}

func (r *branchControlReplica) GracefulStop() {
	r.mu.Lock()
	defer r.mu.Unlock()
	r.shutdown = true
	r.cond.Broadcast()
}

func (r *branchControlReplica) setRole(role Role) {
	r.mu.Lock()
	defer r.mu.Unlock()
	r.role = role
	r.nextAttempt = time.Time{}
	r.fastFailReplicationWait = false
	r.cond.Broadcast()
}

func (p *branchControlReplication) setRole(role Role) {
	if role == RolePrimary {
		cur := p.bcController.Serialized.Load()
		if cur == nil {
			p.UpdateBranchControlContents(context.Background(), []byte{}, nil)
		} else {
			p.UpdateBranchControlContents(context.Background(), *cur, nil)
		}
	}
	for _, r := range p.replicas {
		r.setRole(role)
	}
}

func (p *branchControlReplication) Run() {
	var wg sync.WaitGroup
	for _, r := range p.replicas {
		r := r
		wg.Add(1)
		func() {
			defer wg.Done()
			r.Run()
		}()
	}
	wg.Wait()
}

func (p *branchControlReplication) GracefulStop() {
	for _, r := range p.replicas {
		r.GracefulStop()
	}
}

func (p *branchControlReplication) UpdateBranchControlContents(ctx context.Context, contents []byte, rsc *doltdb.ReplicationStatusController) {
	p.mu.Lock()
	defer p.mu.Unlock()
	p.current = contents
	p.version += 1

	var j int
	if rsc != nil {
		j = len(rsc.Wait)
		rsc.Wait = append(rsc.Wait, make([]func(ctx context.Context) error, len(p.replicas))...)
		rsc.NotifyWaitFailed = append(rsc.NotifyWaitFailed, make([]func(), len(p.replicas))...)
	}
	for i, r := range p.replicas {
		w := r.UpdateContents(p.current, p.version)
		if rsc != nil {
			rsc.Wait[i+j] = w
			rsc.NotifyWaitFailed[i+j] = func() {}
		}
	}
}

func (p *branchControlReplication) waitForReplication(timeout time.Duration) bool {
	p.mu.Lock()
	replicas := make([]*branchControlReplica, len(p.replicas))
	copy(replicas, p.replicas)
	caughtup := make([]bool, len(replicas))
	var wg sync.WaitGroup
	wg.Add(len(replicas))
	for li, lr := range replicas {
		i := li
		r := lr
		ok := r.setWaitNotify(func() {
			// called with r.mu locked.
			if !caughtup[i] {
				if r.isCaughtUp() {
					caughtup[i] = true
					wg.Done()
				} else {
				}
			}
		})
		if !ok {
			for j := li - 1; j >= 0; j-- {
				replicas[j].setWaitNotify(nil)
			}
			return false
		}
	}
	p.mu.Unlock()

	done := make(chan struct{})
	go func() {
		wg.Wait()
		close(done)
	}()
	select {
	case <-done:
	case <-time.After(timeout):
	}

	p.mu.Lock()
	defer p.mu.Unlock()
	for _, r := range replicas {
		r.setWaitNotify(nil)
	}

	// Make certain we don't leak the wg.Wait goroutine in the failure case.
	// At this point, none of the callbacks will ever be called again and
	// ch.setWaitNotify grabs a lock and so establishes the happens before.
	all := true
	for _, b := range caughtup {
		if !b {
			wg.Done()
			all = false
		}
	}
	<-done

	return all
}<|MERGE_RESOLUTION|>--- conflicted
+++ resolved
@@ -70,20 +70,13 @@
 	r.nextAttempt = time.Time{}
 	r.backoff.Reset()
 	r.cond.Broadcast()
-<<<<<<< HEAD
-=======
-	w := r.progressNotifier.Wait()
->>>>>>> bf02f1df
 	if r.fastFailReplicationWait {
 		remote := r.client.remote
 		return func(ctx context.Context) error {
 			return fmt.Errorf("circuit breaker for replication to %s/dolt_branch_control is open. this branch control update did not necessarily replicate successfully.", remote)
 		}
 	}
-<<<<<<< HEAD
 	w := r.progressNotifier.Wait()
-=======
->>>>>>> bf02f1df
 	return func(ctx context.Context) error {
 		err := w(ctx)
 		if err != nil && errors.Is(err, doltdb.ErrReplicationWaitFailed) {
@@ -121,7 +114,6 @@
 		// in order to avoid deadlock.
 		contents := r.contents
 		client := r.client.client
-		attempt := r.progressNotifier.BeginAttempt()
 		version := r.version
 		attempt := r.progressNotifier.BeginAttempt()
 		r.mu.Unlock()
