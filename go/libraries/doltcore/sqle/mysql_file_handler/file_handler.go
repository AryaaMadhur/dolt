--- conflicted
+++ resolved
@@ -17,7 +17,6 @@
 import (
 	"context"
 	"errors"
-	"path/filepath"
 	"os"
 	"path/filepath"
 	"sync"
@@ -60,11 +59,7 @@
 	}
 
 	dir := filepath.Dir(p.privsFilePath)
-<<<<<<< HEAD
-	f, err := os.CreateTemp(dir, filepath.Base(p.privsFilePath) + "-*")
-=======
 	f, err := os.CreateTemp(dir, filepath.Base(p.privsFilePath)+"-*")
->>>>>>> f8bd026a
 	if err != nil {
 		return err
 	}
