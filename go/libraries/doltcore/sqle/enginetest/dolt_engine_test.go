// Copyright 2020 Dolthub, Inc.
//
// Licensed under the Apache License, Version 2.0 (the "License");
// you may not use this file except in compliance with the License.
// You may obtain a copy of the License at
//
//     http://www.apache.org/licenses/LICENSE-2.0
//
// Unless required by applicable law or agreed to in writing, software
// distributed under the License is distributed on an "AS IS" BASIS,
// WITHOUT WARRANTIES OR CONDITIONS OF ANY KIND, either express or implied.
// See the License for the specific language governing permissions and
// limitations under the License.

package enginetest

import (
	"context"
	"fmt"
	"os"
	"testing"
	"time"

	gms "github.com/dolthub/go-mysql-server"
	"github.com/dolthub/go-mysql-server/enginetest"
	"github.com/dolthub/go-mysql-server/enginetest/queries"
	"github.com/dolthub/go-mysql-server/enginetest/scriptgen/setup"
	"github.com/dolthub/go-mysql-server/server"
	"github.com/dolthub/go-mysql-server/sql"
	"github.com/dolthub/go-mysql-server/sql/analyzer"
	"github.com/dolthub/go-mysql-server/sql/mysql_db"
	gmstypes "github.com/dolthub/go-mysql-server/sql/types"
	"github.com/dolthub/vitess/go/mysql"
	"github.com/stretchr/testify/assert"
	"github.com/stretchr/testify/require"

	"github.com/dolthub/dolt/go/libraries/doltcore/dtestutils"
	"github.com/dolthub/dolt/go/libraries/doltcore/env"
	"github.com/dolthub/dolt/go/libraries/doltcore/schema"
	"github.com/dolthub/dolt/go/libraries/doltcore/sqle"
	"github.com/dolthub/dolt/go/libraries/doltcore/sqle/dsess"
	"github.com/dolthub/dolt/go/libraries/utils/config"
	"github.com/dolthub/dolt/go/store/datas"
	"github.com/dolthub/dolt/go/store/types"
)

var skipPrepared bool

// SkipPreparedsCount is used by the "ci-check-repo CI workflow
// as a reminder to consider prepareds when adding a new
// enginetest suite.
const SkipPreparedsCount = 83

const skipPreparedFlag = "DOLT_SKIP_PREPARED_ENGINETESTS"

func init() {
	sqle.MinRowsPerPartition = 8
	sqle.MaxRowsPerPartition = 1024

	if v := os.Getenv(skipPreparedFlag); v != "" {
		skipPrepared = true
	}
}

func TestQueries(t *testing.T) {
	h := newDoltHarness(t)
	defer h.Close()
	enginetest.TestQueries(t, h)
}

func TestSingleQuery(t *testing.T) {
	t.Skip()

	harness := newDoltHarness(t)
	harness.Setup(setup.SimpleSetup...)
	engine, err := harness.NewEngine(t)
	if err != nil {
		panic(err)
	}

	setupQueries := []string{
		// "create table t1 (pk int primary key, c int);",
		// "insert into t1 values (1,2), (3,4)",
		// "call dolt_add('.')",
		// "set @Commit1 = dolt_commit('-am', 'initial table');",
		// "insert into t1 values (5,6), (7,8)",
		// "set @Commit2 = dolt_commit('-am', 'two more rows');",
	}

	for _, q := range setupQueries {
		enginetest.RunQuery(t, engine, harness, q)
	}

	engine.Analyzer.Debug = true
	engine.Analyzer.Verbose = true

	var test queries.QueryTest
	test = queries.QueryTest{
		Query: `show create table mytable`,
		Expected: []sql.Row{
			{"mytable",
				"CREATE TABLE `mytable` (\n" +
					"  `i` bigint NOT NULL,\n" +
					"  `s` varchar(20) NOT NULL COMMENT 'column s',\n" +
					"  PRIMARY KEY (`i`),\n" +
					"  KEY `idx_si` (`s`,`i`),\n" +
					"  KEY `mytable_i_s` (`i`,`s`),\n" +
					"  UNIQUE KEY `mytable_s` (`s`)\n" +
					") ENGINE=InnoDB DEFAULT CHARSET=utf8mb4 COLLATE=utf8mb4_0900_bin"},
		},
	}

	enginetest.TestQueryWithEngine(t, harness, engine, test)
}

// Convenience test for debugging a single query. Unskip and set to the desired query.
func TestSingleScript(t *testing.T) {
	t.Skip()

	var scripts = []queries.ScriptTest{
		{
			Name: "ALTER TABLE RENAME COLUMN",
			SetUpScript: []string{
				"ALTER TABLE child ADD CONSTRAINT fk1 FOREIGN KEY (v1) REFERENCES parent(v1);",
				"ALTER TABLE parent RENAME COLUMN v1 TO v1_new;",
				"ALTER TABLE child RENAME COLUMN v1 TO v1_new;",
			},
			Assertions: []queries.ScriptTestAssertion{
				{
					Query:    "SHOW CREATE TABLE child;",
					Expected: []sql.Row{{"child", "CREATE TABLE `child` (\n  `id` int NOT NULL,\n  `v1_new` int,\n  `v2` int,\n  PRIMARY KEY (`id`),\n  KEY `v1` (`v1_new`),\n  CONSTRAINT `fk1` FOREIGN KEY (`v1_new`) REFERENCES `parent` (`v1_new`)\n) ENGINE=InnoDB DEFAULT CHARSET=utf8mb4 COLLATE=utf8mb4_0900_bin"}},
				},
			},
		},
		{
			Name: "ALTER TABLE MODIFY COLUMN type change not allowed",
			SetUpScript: []string{
				"ALTER TABLE child ADD CONSTRAINT fk1 FOREIGN KEY (v1) REFERENCES parent(v1);",
			},
			Assertions: []queries.ScriptTestAssertion{
				{
					Query:       "ALTER TABLE parent MODIFY v1 MEDIUMINT;",
					ExpectedErr: sql.ErrForeignKeyTypeChange,
				},
				{
					Query:       "ALTER TABLE child MODIFY v1 MEDIUMINT;",
					ExpectedErr: sql.ErrForeignKeyTypeChange,
				},
			},
		},
	}

	tcc := &testCommitClock{}
	cleanup := installTestCommitClock(tcc)
	defer cleanup()

	harness := newDoltHarness(t)
	harness.Setup(setup.MydbData, setup.Parent_childData)
	for _, script := range scripts {
		sql.RunWithNowFunc(tcc.Now, func() error {
			enginetest.TestScript(t, harness, script)
			return nil
		})
	}
}

// Convenience test for debugging a single query. Unskip and set to the desired query.
func TestSingleMergeScript(t *testing.T) {
	t.Skip()
	var scripts = []MergeScriptTest{
		{
			Name: "adding a non-null column with a default value to one side",
			AncSetUpScript: []string{
				"set dolt_force_transaction_commit = on;",
				"create table t (pk int primary key, col1 int);",
				"insert into t values (1, 1);",
			},
			RightSetUpScript: []string{
				"alter table t add column col2 int not null default 0",
				"alter table t add column col3 int;",
				"insert into t values (2, 2, 2, null);",
			},
			LeftSetUpScript: []string{
				"insert into t values (3, 3);",
			},
			Assertions: []queries.ScriptTestAssertion{
				{
					Query:    "call dolt_merge('right');",
					Expected: []sql.Row{{0, 0}},
				},
				{
					Query:    "select * from t;",
					Expected: []sql.Row{{1, 1, 0, nil}, {2, 2, 2, nil}, {3, 3, 0, nil}},
				},
				{
					Query:    "select pk, violation_type from dolt_constraint_violations_t",
					Expected: []sql.Row{},
				},
			},
		},
	}
	for _, test := range scripts {
		t.Run("merge right into left", func(t *testing.T) {
			enginetest.TestScript(t, newDoltHarness(t), convertMergeScriptTest(test, false))
		})
		t.Run("merge left into right", func(t *testing.T) {
			enginetest.TestScript(t, newDoltHarness(t), convertMergeScriptTest(test, true))
		})
	}
}

func TestSingleQueryPrepared(t *testing.T) {
	t.Skip()

	harness := newDoltHarness(t)
	//engine := enginetest.NewEngine(t, harness)
	//enginetest.CreateIndexes(t, harness, engine)
	//engine := enginetest.NewSpatialEngine(t, harness)
	engine, err := harness.NewEngine(t)
	if err != nil {
		panic(err)
	}

	setupQueries := []string{
		"create table t1 (pk int primary key, c int);",
		"call dolt_add('.')",
		"insert into t1 values (1,2), (3,4)",
		"set @Commit1 = dolt_commit('-am', 'initial table');",
		"insert into t1 values (5,6), (7,8)",
		"set @Commit2 = dolt_commit('-am', 'two more rows');",
	}

	for _, q := range setupQueries {
		enginetest.RunQuery(t, engine, harness, q)
	}

	//engine.Analyzer.Debug = true
	//engine.Analyzer.Verbose = true

	var test queries.QueryTest
	test = queries.QueryTest{
		Query: "explain select pk, c from dolt_history_t1 where pk = 3 and committer = 'someguy'",
		Expected: []sql.Row{
			{"Exchange"},
			{" └─ Project(dolt_history_t1.pk, dolt_history_t1.c)"},
			{"     └─ Filter((dolt_history_t1.pk = 3) AND (dolt_history_t1.committer = 'someguy'))"},
			{"         └─ IndexedTableAccess(dolt_history_t1)"},
			{"             ├─ index: [dolt_history_t1.pk]"},
			{"             ├─ filters: [{[3, 3]}]"},
			{"             └─ columns: [pk c committer]"},
		},
	}

	enginetest.TestPreparedQuery(t, harness, test.Query, test.Expected, nil)
}

func TestSingleScriptPrepared(t *testing.T) {
	t.Skip()

	var script = queries.ScriptTest{
		Name: "dolt_history table filter correctness",
		SetUpScript: []string{
			"create table xy (x int primary key, y int);",
			"call dolt_add('.');",
			"call dolt_commit('-m', 'creating table');",
			"insert into xy values (0, 1);",
			"call dolt_commit('-am', 'add data');",
			"insert into xy values (2, 3);",
			"call dolt_commit('-am', 'add data');",
			"insert into xy values (4, 5);",
			"call dolt_commit('-am', 'add data');",
		},
		Assertions: []queries.ScriptTestAssertion{
			{
				Query: "select * from dolt_history_xy where commit_hash = (select dolt_log.commit_hash from dolt_log limit 1 offset 1) order by 1",
				Expected: []sql.Row{
					sql.Row{0, 1, "itt2nrlkbl7jis4gt9aov2l32ctt08th", "billy bob", time.Date(1970, time.January, 1, 19, 0, 0, 0, time.Local)},
					sql.Row{2, 3, "itt2nrlkbl7jis4gt9aov2l32ctt08th", "billy bob", time.Date(1970, time.January, 1, 19, 0, 0, 0, time.Local)},
				},
			},
			{
				Query: "select count(*) from dolt_history_xy where commit_hash = (select dolt_log.commit_hash from dolt_log limit 1 offset 1)",
				Expected: []sql.Row{
					{2},
				},
			},
			{
				Query: "select count(*) from dolt_history_xy where commit_hash = 'itt2nrlkbl7jis4gt9aov2l32ctt08th'",
				Expected: []sql.Row{
					{2},
				},
			},
		},
	}

	tcc := &testCommitClock{}
	cleanup := installTestCommitClock(tcc)
	defer cleanup()

	sql.RunWithNowFunc(tcc.Now, func() error {
		harness := newDoltHarness(t)
		enginetest.TestScriptPrepared(t, harness, script)
		return nil
	})
}

func TestVersionedQueries(t *testing.T) {
	h := newDoltHarness(t)
	defer h.Close()
	enginetest.TestVersionedQueries(t, h)
}

// Tests of choosing the correct execution plan independent of result correctness. Mostly useful for confirming that
// the right indexes are being used for joining tables.
func TestQueryPlans(t *testing.T) {
	// Dolt supports partial keys, so the index matched is different for some plans
	// TODO: Fix these differences by implementing partial key matching in the memory tables, or the engine itself
	skipped := []string{
		"SELECT pk,pk1,pk2 FROM one_pk LEFT JOIN two_pk ON pk=pk1",
		"SELECT pk,pk1,pk2 FROM one_pk JOIN two_pk ON pk=pk1",
		"SELECT one_pk.c5,pk1,pk2 FROM one_pk JOIN two_pk ON pk=pk1 ORDER BY 1,2,3",
		"SELECT opk.c5,pk1,pk2 FROM one_pk opk JOIN two_pk tpk ON opk.pk=tpk.pk1 ORDER BY 1,2,3",
		"SELECT opk.c5,pk1,pk2 FROM one_pk opk JOIN two_pk tpk ON pk=pk1 ORDER BY 1,2,3",
		"SELECT pk,pk1,pk2 FROM one_pk LEFT JOIN two_pk ON pk=pk1 ORDER BY 1,2,3",
		"SELECT pk,pk1,pk2 FROM one_pk t1, two_pk t2 WHERE pk=1 AND pk2=1 AND pk1=1 ORDER BY 1,2",
	}
	// Parallelism introduces Exchange nodes into the query plans, so disable.
	// TODO: exchange nodes should really only be part of the explain plan under certain debug settings
	harness := newDoltHarness(t).WithParallelism(1).WithSkippedQueries(skipped)
	if !types.IsFormat_DOLT(types.Format_Default) {
		// only new format supports reverse IndexTableAccess
		reverseIndexSkip := []string{
			"SELECT * FROM one_pk ORDER BY pk",
			"SELECT * FROM two_pk ORDER BY pk1, pk2",
			"SELECT * FROM two_pk ORDER BY pk1",
			"SELECT pk1 AS one, pk2 AS two FROM two_pk ORDER BY pk1, pk2",
			"SELECT pk1 AS one, pk2 AS two FROM two_pk ORDER BY one, two",
			"SELECT i FROM (SELECT i FROM mytable ORDER BY i DESC LIMIT 1) sq WHERE i = 3",
			"SELECT i FROM (SELECT i FROM (SELECT i FROM mytable ORDER BY DES LIMIT 1) sql1)sql2 WHERE i = 3",
			"SELECT s,i FROM mytable order by i DESC",
			"SELECT s,i FROM mytable as a order by i DESC",
			"SELECT pk1, pk2 FROM two_pk order by pk1 asc, pk2 asc",
			"SELECT pk1, pk2 FROM two_pk order by pk1 desc, pk2 desc",
			"SELECT i FROM (SELECT i FROM (SELECT i FROM mytable ORDER BY i DESC  LIMIT 1) sq1) sq2 WHERE i = 3",
		}
		harness = harness.WithSkippedQueries(reverseIndexSkip)
	}

	defer harness.Close()
	enginetest.TestQueryPlans(t, harness, queries.PlanTests)
}

func TestIntegrationQueryPlans(t *testing.T) {
	harness := newDoltHarness(t).WithParallelism(1)

	defer harness.Close()
	enginetest.TestIntegrationPlans(t, harness)
}

func TestDoltDiffQueryPlans(t *testing.T) {
	if !types.IsFormat_DOLT(types.Format_Default) {
		t.Skip("only new format support system table indexing")
	}

	harness := newDoltHarness(t).WithParallelism(2) // want Exchange nodes
	defer harness.Close()
	harness.Setup(setup.SimpleSetup...)
	e, err := harness.NewEngine(t)
	require.NoError(t, err)
	defer e.Close()

	for _, tt := range DoltDiffPlanTests {
		enginetest.TestQueryPlan(t, harness, e, tt.Query, tt.ExpectedPlan, false)
	}
}

func TestBranchPlans(t *testing.T) {
	for _, script := range BranchPlanTests {
		func() {
			harness := newDoltHarness(t).WithParallelism(1)
			defer harness.Close()
			enginetest.TestScript(t, harness, script)
		}()
	}
}

func TestQueryErrors(t *testing.T) {
	h := newDoltHarness(t)
	defer h.Close()
	enginetest.TestQueryErrors(t, h)
}

func TestInfoSchema(t *testing.T) {
	h := newDoltHarness(t)
	defer h.Close()
	enginetest.TestInfoSchema(t, h)

	for _, script := range DoltInfoSchemaScripts {
		func() {
			harness := newDoltHarness(t)
			defer harness.Close()
			enginetest.TestScript(t, harness, script)
		}()
	}
}

func TestColumnAliases(t *testing.T) {
	h := newDoltHarness(t)
	defer h.Close()
	enginetest.TestColumnAliases(t, h)
}

func TestOrderByGroupBy(t *testing.T) {
	h := newDoltHarness(t)
	defer h.Close()
	enginetest.TestOrderByGroupBy(t, h)
}

func TestAmbiguousColumnResolution(t *testing.T) {
	h := newDoltHarness(t)
	defer h.Close()
	enginetest.TestAmbiguousColumnResolution(t, h)
}

func TestInsertInto(t *testing.T) {
	h := newDoltHarness(t)
	defer h.Close()
	enginetest.TestInsertInto(t, h)
}

func TestInsertIgnoreInto(t *testing.T) {
	h := newDoltHarness(t)
	defer h.Close()
	enginetest.TestInsertIgnoreInto(t, h)
}

// TODO: merge this into the above test when we remove old format
func TestInsertDuplicateKeyKeyless(t *testing.T) {
	if !types.IsFormat_DOLT(types.Format_Default) {
		t.Skip()
	}
	enginetest.TestInsertDuplicateKeyKeyless(t, newDoltHarness(t))
}

// TODO: merge this into the above test when we remove old format
func TestInsertDuplicateKeyKeylessPrepared(t *testing.T) {
	if !types.IsFormat_DOLT(types.Format_Default) {
		t.Skip()
	}
	enginetest.TestInsertDuplicateKeyKeylessPrepared(t, newDoltHarness(t))
}

// TODO: merge this into the above test when we remove old format
func TestIgnoreIntoWithDuplicateUniqueKeyKeyless(t *testing.T) {
	if !types.IsFormat_DOLT(types.Format_Default) {
		t.Skip()
	}
	h := newDoltHarness(t)
	defer h.Close()
	enginetest.TestIgnoreIntoWithDuplicateUniqueKeyKeyless(t, h)
}

// TODO: merge this into the above test when we remove old format
func TestIgnoreIntoWithDuplicateUniqueKeyKeylessPrepared(t *testing.T) {
	if !types.IsFormat_DOLT(types.Format_Default) {
		t.Skip()
	}
	enginetest.TestIgnoreIntoWithDuplicateUniqueKeyKeylessPrepared(t, newDoltHarness(t))
}

func TestInsertIntoErrors(t *testing.T) {
	h := newDoltHarness(t)
	defer h.Close()
	enginetest.TestInsertIntoErrors(t, h)
}

func TestSpatialQueries(t *testing.T) {
	h := newDoltHarness(t)
	defer h.Close()
	enginetest.TestSpatialQueries(t, h)
}

func TestReplaceInto(t *testing.T) {
	h := newDoltHarness(t)
	defer h.Close()
	enginetest.TestReplaceInto(t, h)
}

func TestReplaceIntoErrors(t *testing.T) {
	h := newDoltHarness(t)
	defer h.Close()
	enginetest.TestReplaceIntoErrors(t, h)
}

func TestUpdate(t *testing.T) {
	h := newDoltHarness(t)
	defer h.Close()
	enginetest.TestUpdate(t, h)
}

func TestUpdateIgnore(t *testing.T) {
	h := newDoltHarness(t)
	defer h.Close()
	enginetest.TestUpdateIgnore(t, h)
}

func TestUpdateErrors(t *testing.T) {
	h := newDoltHarness(t)
	defer h.Close()
	enginetest.TestUpdateErrors(t, h)
}

func TestDeleteFrom(t *testing.T) {
	h := newDoltHarness(t)
	defer h.Close()
	enginetest.TestDelete(t, h)
}

func TestDeleteFromErrors(t *testing.T) {
	h := newDoltHarness(t)
	defer h.Close()
	enginetest.TestDeleteErrors(t, h)
}

func TestSpatialDelete(t *testing.T) {
	h := newDoltHarness(t)
	defer h.Close()
	enginetest.TestSpatialDelete(t, h)
}

func TestSpatialScripts(t *testing.T) {
	h := newDoltHarness(t)
	defer h.Close()
	enginetest.TestSpatialScripts(t, h)
}

func TestSpatialScriptsPrepared(t *testing.T) {
	enginetest.TestSpatialScriptsPrepared(t, newDoltHarness(t))
}

func TestSpatialIndexScripts(t *testing.T) {
	skipOldFormat(t)
	enginetest.TestSpatialIndexScripts(t, newDoltHarness(t))
}

func TestSpatialIndexScriptsPrepared(t *testing.T) {
	skipOldFormat(t)
	enginetest.TestSpatialIndexScriptsPrepared(t, newDoltHarness(t))
}

func TestSpatialIndexPlans(t *testing.T) {
	skipOldFormat(t)
	enginetest.TestSpatialIndexPlans(t, newDoltHarness(t))
}

func TestSpatialIndexPlansPrepared(t *testing.T) {
	skipOldFormat(t)
	enginetest.TestSpatialIndexPlansPrepared(t, newDoltHarness(t))
}

func TestTruncate(t *testing.T) {
	h := newDoltHarness(t)
	defer h.Close()
	enginetest.TestTruncate(t, h)
}

func TestConvert(t *testing.T) {
	if types.IsFormat_LD(types.Format_Default) {
		t.Skip("noms format has outdated type enforcement")
	}
	h := newDoltHarness(t)
	defer h.Close()
	enginetest.TestConvertPrepared(t, h)
}

func TestConvertPrepared(t *testing.T) {
	if types.IsFormat_LD(types.Format_Default) {
		t.Skip("noms format has outdated type enforcement")
	}
	h := newDoltHarness(t)
	defer h.Close()
	enginetest.TestConvertPrepared(t, h)
}

func TestScripts(t *testing.T) {
	var skipped []string
	if types.IsFormat_DOLT(types.Format_Default) {
		skipped = append(skipped, newFormatSkippedScripts...)
	}
	h := newDoltHarness(t).WithSkippedQueries(skipped).WithParallelism(1)
	defer h.Close()
	enginetest.TestScripts(t, h)
}

// TestDoltUserPrivileges tests Dolt-specific code that needs to handle user privilege checking
func TestDoltUserPrivileges(t *testing.T) {
	harness := newDoltHarness(t)
	defer harness.Close()
	for _, script := range DoltUserPrivTests {
		t.Run(script.Name, func(t *testing.T) {
			harness.Setup(setup.MydbData)
			engine, err := harness.NewEngine(t)
			require.NoError(t, err)
			defer engine.Close()

			ctx := enginetest.NewContextWithClient(harness, sql.Client{
				User:    "root",
				Address: "localhost",
			})

			engine.Analyzer.Catalog.MySQLDb.AddRootAccount()
			engine.Analyzer.Catalog.MySQLDb.SetPersister(&mysql_db.NoopPersister{})

			for _, statement := range script.SetUpScript {
				if sh, ok := interface{}(harness).(enginetest.SkippingHarness); ok {
					if sh.SkipQueryTest(statement) {
						t.Skip()
					}
				}
				enginetest.RunQueryWithContext(t, engine, harness, ctx, statement)
			}
			for _, assertion := range script.Assertions {
				if sh, ok := interface{}(harness).(enginetest.SkippingHarness); ok {
					if sh.SkipQueryTest(assertion.Query) {
						t.Skipf("Skipping query %s", assertion.Query)
					}
				}

				user := assertion.User
				host := assertion.Host
				if user == "" {
					user = "root"
				}
				if host == "" {
					host = "localhost"
				}
				ctx := enginetest.NewContextWithClient(harness, sql.Client{
					User:    user,
					Address: host,
				})

				if assertion.ExpectedErr != nil {
					t.Run(assertion.Query, func(t *testing.T) {
						enginetest.AssertErrWithCtx(t, engine, harness, ctx, assertion.Query, assertion.ExpectedErr)
					})
				} else if assertion.ExpectedErrStr != "" {
					t.Run(assertion.Query, func(t *testing.T) {
						enginetest.AssertErrWithCtx(t, engine, harness, ctx, assertion.Query, nil, assertion.ExpectedErrStr)
					})
				} else {
					t.Run(assertion.Query, func(t *testing.T) {
						enginetest.TestQueryWithContext(t, ctx, engine, harness, assertion.Query, assertion.Expected, nil, nil)
					})
				}
			}
		})
	}
}

func TestJoinOps(t *testing.T) {
	if types.IsFormat_LD(types.Format_Default) {
		t.Skip("DOLT_LD keyless indexes are not sorted")
	}

	h := newDoltHarness(t)
	defer h.Close()
	enginetest.TestJoinOps(t, h)
}

func TestJoinPlanningPrepared(t *testing.T) {
	if types.IsFormat_LD(types.Format_Default) {
		t.Skip("DOLT_LD keyless indexes are not sorted")
	}
	h := newDoltHarness(t).WithParallelism(1)
	defer h.Close()
	enginetest.TestJoinPlanningPrepared(t, h)
}

func TestJoinPlanning(t *testing.T) {
	if types.IsFormat_LD(types.Format_Default) {
		t.Skip("DOLT_LD keyless indexes are not sorted")
	}
	h := newDoltHarness(t).WithParallelism(1)
	defer h.Close()
	enginetest.TestJoinPlanning(t, h)
}

func TestJoinOpsPrepared(t *testing.T) {
	if types.IsFormat_LD(types.Format_Default) {
		t.Skip("DOLT_LD keyless indexes are not sorted")
	}

	h := newDoltHarness(t)
	defer h.Close()
	enginetest.TestJoinOpsPrepared(t, h)
}

func TestJoinQueries(t *testing.T) {
	h := newDoltHarness(t)
	defer h.Close()
	enginetest.TestJoinQueries(t, h)
}

func TestJoinQueriesPrepared(t *testing.T) {
	h := newDoltHarness(t)
	defer h.Close()
	enginetest.TestJoinQueriesPrepared(t, h)
}

// TestJSONTableQueries runs the canonical test queries against a single threaded index enabled harness.
func TestJSONTableQueries(t *testing.T) {
	h := newDoltHarness(t)
	defer h.Close()
	enginetest.TestJSONTableQueries(t, h)
}

// TestJSONTableQueriesPrepared runs the canonical test queries against a single threaded index enabled harness.
func TestJSONTableQueriesPrepared(t *testing.T) {
	h := newDoltHarness(t)
	defer h.Close()
	enginetest.TestJSONTableQueriesPrepared(t, h)
}

// TestJSONTableScripts runs the canonical test queries against a single threaded index enabled harness.
func TestJSONTableScripts(t *testing.T) {
	h := newDoltHarness(t)
	defer h.Close()
	enginetest.TestJSONTableScripts(t, h)
}

// TestJSONTableScriptsPrepared runs the canonical test queries against a single threaded index enabled harness.
func TestJSONTableScriptsPrepared(t *testing.T) {
	h := newDoltHarness(t)
	defer h.Close()
	enginetest.TestJSONTableScriptsPrepared(t, h)
}

func TestUserPrivileges(t *testing.T) {
	h := newDoltHarness(t)
	defer h.Close()
	enginetest.TestUserPrivileges(t, h)
}

func TestUserAuthentication(t *testing.T) {
	t.Skip("Unexpected panic, need to fix")
	h := newDoltHarness(t)
	defer h.Close()
	enginetest.TestUserAuthentication(t, h)
}

func TestComplexIndexQueries(t *testing.T) {
	h := newDoltHarness(t)
	defer h.Close()
	enginetest.TestComplexIndexQueries(t, h)
}

func TestCreateTable(t *testing.T) {
	h := newDoltHarness(t)
	defer h.Close()
	enginetest.TestCreateTable(t, h)
}

func TestBranchDdl(t *testing.T) {
	for _, script := range DdlBranchTests {
		func() {
			h := newDoltHarness(t)
			defer h.Close()
			enginetest.TestScript(t, h, script)
		}()
	}
}

func TestBranchDdlPrepared(t *testing.T) {
	for _, script := range DdlBranchTests {
		func() {
			h := newDoltHarness(t)
			defer h.Close()
			enginetest.TestScriptPrepared(t, h, script)
		}()
	}
}

func TestPkOrdinalsDDL(t *testing.T) {
	h := newDoltHarness(t)
	defer h.Close()
	enginetest.TestPkOrdinalsDDL(t, h)
}

func TestPkOrdinalsDML(t *testing.T) {
	h := newDoltHarness(t)
	defer h.Close()
	enginetest.TestPkOrdinalsDML(t, h)
}

func TestDropTable(t *testing.T) {
	h := newDoltHarness(t)
	defer h.Close()
	enginetest.TestDropTable(t, h)
}

func TestRenameTable(t *testing.T) {
	h := newDoltHarness(t)
	defer h.Close()
	enginetest.TestRenameTable(t, h)
}

func TestRenameColumn(t *testing.T) {
	h := newDoltHarness(t)
	defer h.Close()
	enginetest.TestRenameColumn(t, h)
}

func TestAddColumn(t *testing.T) {
	h := newDoltHarness(t)
	defer h.Close()
	enginetest.TestAddColumn(t, h)
}

func TestModifyColumn(t *testing.T) {
	h := newDoltHarness(t)
	defer h.Close()
	enginetest.TestModifyColumn(t, h)
}

func TestDropColumn(t *testing.T) {
	h := newDoltHarness(t)
	defer h.Close()
	enginetest.TestDropColumn(t, h)
}

func TestCreateDatabase(t *testing.T) {
	h := newDoltHarness(t)
	defer h.Close()
	enginetest.TestCreateDatabase(t, h)
}

func TestBlobs(t *testing.T) {
	skipOldFormat(t)
	h := newDoltHarness(t)
	defer h.Close()
	enginetest.TestBlobs(t, h)
}

func TestIndexes(t *testing.T) {
	harness := newDoltHarness(t)
	defer harness.Close()
	enginetest.TestIndexes(t, harness)
}

func TestIndexPrefix(t *testing.T) {
	skipOldFormat(t)
	harness := newDoltHarness(t)
	defer harness.Close()
	enginetest.TestIndexPrefix(t, harness)
	for _, script := range DoltIndexPrefixScripts {
		enginetest.TestScript(t, harness, script)
	}
}

func TestBigBlobs(t *testing.T) {
	skipOldFormat(t)

	h := newDoltHarness(t)
	defer h.Close()
	h.Setup(setup.MydbData, setup.BlobData)
	for _, tt := range BigBlobQueries {
		enginetest.RunWriteQueryTest(t, h, tt)
	}
}

func TestDropDatabase(t *testing.T) {
	func() {
		h := newDoltHarness(t)
		defer h.Close()
		enginetest.TestScript(t, h, queries.ScriptTest{
			Name: "Drop database engine tests for Dolt only",
			SetUpScript: []string{
				"CREATE DATABASE Test1db",
				"CREATE DATABASE TEST2db",
			},
			Assertions: []queries.ScriptTestAssertion{
				{
					Query:    "DROP DATABASE TeSt2DB",
					Expected: []sql.Row{{gmstypes.OkResult{RowsAffected: 1}}},
				},
				{
					Query:       "USE test2db",
					ExpectedErr: sql.ErrDatabaseNotFound,
				},
				{
					Query:    "USE TEST1DB",
					Expected: []sql.Row{},
				},
				{
					Query:    "DROP DATABASE IF EXISTS test1DB",
					Expected: []sql.Row{{gmstypes.OkResult{RowsAffected: 1}}},
				},
				{
					Query:       "USE Test1db",
					ExpectedErr: sql.ErrDatabaseNotFound,
				},
			},
		})
	}()

	t.Skip("Dolt doesn't yet support dropping the primary database, which these tests do")
	h := newDoltHarness(t)
	defer h.Close()
	enginetest.TestDropDatabase(t, h)
}

func TestCreateForeignKeys(t *testing.T) {
	h := newDoltHarness(t)
	defer h.Close()
	enginetest.TestCreateForeignKeys(t, h)
}

func TestDropForeignKeys(t *testing.T) {
	h := newDoltHarness(t)
	defer h.Close()
	enginetest.TestDropForeignKeys(t, h)
}

func TestForeignKeys(t *testing.T) {
	h := newDoltHarness(t)
	defer h.Close()
	enginetest.TestForeignKeys(t, h)
}

func TestForeignKeyBranches(t *testing.T) {
	setupPrefix := []string{
		"call dolt_branch('b1')",
		"use mydb/b1",
	}
	assertionsPrefix := []queries.ScriptTestAssertion{
		{
			Query:            "use mydb/b1",
			SkipResultsCheck: true,
		},
	}
	for _, script := range queries.ForeignKeyTests {
		// New harness for every script because we create branches
		h := newDoltHarness(t)
		h.Setup(setup.MydbData, setup.Parent_childData)
		modifiedScript := script
		modifiedScript.SetUpScript = append(setupPrefix, modifiedScript.SetUpScript...)
		modifiedScript.Assertions = append(assertionsPrefix, modifiedScript.Assertions...)
		enginetest.TestScript(t, h, modifiedScript)
	}

	for _, script := range ForeignKeyBranchTests {
		// New harness for every script because we create branches
		h := newDoltHarness(t)
		h.Setup(setup.MydbData, setup.Parent_childData)
		enginetest.TestScript(t, h, script)
	}
}

func TestForeignKeyBranchesPrepared(t *testing.T) {
	setupPrefix := []string{
		"call dolt_branch('b1')",
		"use mydb/b1",
	}
	assertionsPrefix := []queries.ScriptTestAssertion{
		{
			Query:            "use mydb/b1",
			SkipResultsCheck: true,
		},
	}
	for _, script := range queries.ForeignKeyTests {
		// New harness for every script because we create branches
		h := newDoltHarness(t)
		h.Setup(setup.MydbData, setup.Parent_childData)
		modifiedScript := script
		modifiedScript.SetUpScript = append(setupPrefix, modifiedScript.SetUpScript...)
		modifiedScript.Assertions = append(assertionsPrefix, modifiedScript.Assertions...)
		enginetest.TestScriptPrepared(t, h, modifiedScript)
	}

	for _, script := range ForeignKeyBranchTests {
		// New harness for every script because we create branches
		h := newDoltHarness(t)
		h.Setup(setup.MydbData, setup.Parent_childData)
		enginetest.TestScriptPrepared(t, h, script)
	}
}

func TestCreateCheckConstraints(t *testing.T) {
	h := newDoltHarness(t)
	defer h.Close()
	enginetest.TestCreateCheckConstraints(t, h)
}

func TestChecksOnInsert(t *testing.T) {
	h := newDoltHarness(t)
	defer h.Close()
	enginetest.TestChecksOnInsert(t, h)
}

func TestChecksOnUpdate(t *testing.T) {
	h := newDoltHarness(t)
	defer h.Close()
	enginetest.TestChecksOnUpdate(t, h)
}

func TestDisallowedCheckConstraints(t *testing.T) {
	h := newDoltHarness(t)
	defer h.Close()
	enginetest.TestDisallowedCheckConstraints(t, h)
}

func TestDropCheckConstraints(t *testing.T) {
	h := newDoltHarness(t)
	defer h.Close()
	enginetest.TestDropCheckConstraints(t, h)
}

func TestReadOnly(t *testing.T) {
	h := newDoltHarness(t)
	defer h.Close()
	enginetest.TestReadOnly(t, h)
}

func TestViews(t *testing.T) {
	h := newDoltHarness(t)
	defer h.Close()
	enginetest.TestViews(t, h)
}

func TestBranchViews(t *testing.T) {
	for _, script := range ViewBranchTests {
		func() {
			h := newDoltHarness(t)
			defer h.Close()
			enginetest.TestScript(t, h, script)
		}()
	}
}

func TestBranchViewsPrepared(t *testing.T) {
	for _, script := range ViewBranchTests {
		func() {
			h := newDoltHarness(t)
			defer h.Close()
			enginetest.TestScriptPrepared(t, h, script)
		}()
	}
}

func TestVersionedViews(t *testing.T) {
	h := newDoltHarness(t)
	defer h.Close()
	enginetest.TestVersionedViews(t, h)
}

func TestWindowFunctions(t *testing.T) {
	h := newDoltHarness(t)
	defer h.Close()
	enginetest.TestWindowFunctions(t, h)
}

func TestWindowRowFrames(t *testing.T) {
	h := newDoltHarness(t)
	defer h.Close()
	enginetest.TestWindowRowFrames(t, h)
}

func TestWindowRangeFrames(t *testing.T) {
	h := newDoltHarness(t)
	defer h.Close()
	enginetest.TestWindowRangeFrames(t, h)
}

func TestNamedWindows(t *testing.T) {
	h := newDoltHarness(t)
	defer h.Close()
	enginetest.TestNamedWindows(t, h)
}

func TestNaturalJoin(t *testing.T) {
	h := newDoltHarness(t)
	defer h.Close()
	enginetest.TestNaturalJoin(t, h)
}

func TestNaturalJoinEqual(t *testing.T) {
	h := newDoltHarness(t)
	defer h.Close()
	enginetest.TestNaturalJoinEqual(t, h)
}

func TestNaturalJoinDisjoint(t *testing.T) {
	h := newDoltHarness(t)
	defer h.Close()
	enginetest.TestNaturalJoinEqual(t, h)
}

func TestInnerNestedInNaturalJoins(t *testing.T) {
	h := newDoltHarness(t)
	defer h.Close()
	enginetest.TestInnerNestedInNaturalJoins(t, h)
}

func TestColumnDefaults(t *testing.T) {
	h := newDoltHarness(t)
	defer h.Close()
	enginetest.TestColumnDefaults(t, h)
}

func TestAlterTable(t *testing.T) {
	h := newDoltHarness(t)
	defer h.Close()
	enginetest.TestAlterTable(t, h)
}

func TestVariables(t *testing.T) {
	h := newDoltHarness(t)
	defer h.Close()
	enginetest.TestVariables(t, h)
}

func TestVariableErrors(t *testing.T) {
	h := newDoltHarness(t)
	defer h.Close()
	enginetest.TestVariableErrors(t, h)
}

func TestLoadDataPrepared(t *testing.T) {
	t.Skip("feature not supported")
	skipPreparedTests(t)
	h := newDoltHarness(t)
	defer h.Close()
	enginetest.TestLoadDataPrepared(t, h)
}

func TestLoadData(t *testing.T) {
	t.Skip()
	h := newDoltHarness(t)
	defer h.Close()
	enginetest.TestLoadData(t, h)
}

func TestLoadDataErrors(t *testing.T) {
	t.Skip()
	h := newDoltHarness(t)
	defer h.Close()
	enginetest.TestLoadDataErrors(t, h)
}

func TestJsonScripts(t *testing.T) {
	h := newDoltHarness(t)
	defer h.Close()
	enginetest.TestJsonScripts(t, h)
}

func TestTriggers(t *testing.T) {
	h := newDoltHarness(t)
	defer h.Close()
	enginetest.TestTriggers(t, h)
}

func TestRollbackTriggers(t *testing.T) {
	h := newDoltHarness(t)
	defer h.Close()
	enginetest.TestRollbackTriggers(t, h)
}

func TestStoredProcedures(t *testing.T) {
	tests := make([]queries.ScriptTest, 0, len(queries.ProcedureLogicTests))
	for _, test := range queries.ProcedureLogicTests {
		//TODO: this passes locally but SOMETIMES fails tests on GitHub, no clue why
		if test.Name != "ITERATE and LEAVE loops" {
			tests = append(tests, test)
		}
	}
	queries.ProcedureLogicTests = tests

	h := newDoltHarness(t)
	defer h.Close()
	enginetest.TestStoredProcedures(t, h)
}

func TestEvents(t *testing.T) {
	doltHarness := newDoltHarness(t)
	defer doltHarness.Close()
	enginetest.TestEvents(t, doltHarness)
}

func TestCallAsOf(t *testing.T) {
	for _, script := range DoltCallAsOf {
		func() {
			h := newDoltHarness(t)
			defer h.Close()
			enginetest.TestScript(t, h, script)
		}()
	}
}

func TestLargeJsonObjects(t *testing.T) {
	SkipByDefaultInCI(t)
	harness := newDoltHarness(t)
	defer harness.Close()
	for _, script := range LargeJsonObjectScriptTests {
		enginetest.TestScript(t, harness, script)
	}
}

func SkipByDefaultInCI(t *testing.T) {
	if os.Getenv("CI") != "" && os.Getenv("DOLT_TEST_RUN_NON_RACE_TESTS") == "" {
		t.Skip()
	}
}

func TestTransactions(t *testing.T) {
	for _, script := range queries.TransactionTests {
		func() {
			h := newDoltHarness(t)
			defer h.Close()
			enginetest.TestTransactionScript(t, h, script)
		}()
	}
	for _, script := range DoltTransactionTests {
		func() {
			h := newDoltHarness(t)
			defer h.Close()
			enginetest.TestTransactionScript(t, h, script)
		}()
	}
	for _, script := range DoltStoredProcedureTransactionTests {
		func() {
			h := newDoltHarness(t)
			defer h.Close()
			enginetest.TestTransactionScript(t, h, script)
		}()
	}
	for _, script := range DoltConflictHandlingTests {
		func() {
			h := newDoltHarness(t)
			defer h.Close()
			enginetest.TestTransactionScript(t, h, script)
		}()
	}
	for _, script := range DoltConstraintViolationTransactionTests {
		func() {
			h := newDoltHarness(t)
			defer h.Close()
			enginetest.TestTransactionScript(t, h, script)
		}()
	}
}

func TestBranchTransactions(t *testing.T) {
	for _, script := range BranchIsolationTests {
		func() {
			h := newDoltHarness(t)
			defer h.Close()
			enginetest.TestTransactionScript(t, h, script)
		}()
	}
}

func TestMultiDbTransactions(t *testing.T) {
	for _, script := range MultiDbTransactionTests {
		func() {
			h := newDoltHarness(t)
			defer h.Close()
			enginetest.TestScript(t, h, script)
		}()
	}
}

func TestMultiDbTransactionsPrepared(t *testing.T) {
	for _, script := range MultiDbTransactionTests {
		func() {
			h := newDoltHarness(t)
			defer h.Close()
			enginetest.TestScriptPrepared(t, h, script)
		}()
	}
}

func TestConcurrentTransactions(t *testing.T) {
	h := newDoltHarness(t)
	defer h.Close()
	enginetest.TestConcurrentTransactions(t, h)
}

func TestDoltScripts(t *testing.T) {
	harness := newDoltHarness(t)
	defer harness.Close()
	for _, script := range DoltScripts {
		enginetest.TestScript(t, harness, script)
	}
}

func TestDoltRevisionDbScripts(t *testing.T) {
	for _, script := range DoltRevisionDbScripts {
		func() {
			h := newDoltHarness(t)
			defer h.Close()
			enginetest.TestScript(t, h, script)
		}()
	}

	// Testing a commit-qualified database revision spec requires
	// a little extra work to get the generated commit hash
	harness := newDoltHarness(t)
	defer harness.Close()
	e, err := harness.NewEngine(t)
	require.NoError(t, err)
	defer e.Close()
	ctx := harness.NewContext()

	setupScripts := []setup.SetupScript{
		{"create table t01 (pk int primary key, c1 int)"},
		{"call dolt_add('.');"},
		{"call dolt_commit('-am', 'creating table t01 on main');"},
		{"insert into t01 values (1, 1), (2, 2);"},
		{"call dolt_commit('-am', 'adding rows to table t01 on main');"},
		{"insert into t01 values (3, 3);"},
		{"call dolt_commit('-am', 'adding another row to table t01 on main');"},
	}
	_, err = enginetest.RunSetupScripts(ctx, harness.engine, setupScripts, true)
	require.NoError(t, err)

	sch, iter, err := harness.engine.Query(ctx, "select hashof('HEAD~2');")
	require.NoError(t, err)
	rows, err := sql.RowIterToRows(ctx, sch, iter)
	require.NoError(t, err)
	assert.Equal(t, 1, len(rows))
	commithash := rows[0][0].(string)

	scriptTest := queries.ScriptTest{
		Name: "database revision specs: commit-qualified revision spec",
		Assertions: []queries.ScriptTestAssertion{
			{
				Query:    "show databases;",
				Expected: []sql.Row{{"mydb"}, {"information_schema"}, {"mysql"}},
			},
			{
				Query:    "use mydb/" + commithash,
				Expected: []sql.Row{},
			},
			{
				Query: "select active_branch();",
				Expected: []sql.Row{
					{nil},
				},
			},
			{
				Query:    "select database();",
				Expected: []sql.Row{{"mydb/" + commithash}},
			},
			{
				Query:    "show databases;",
				Expected: []sql.Row{{"mydb"}, {"information_schema"}, {"mysql"}},
			},
			{
				Query:    "select * from t01",
				Expected: []sql.Row{},
			},
			{
				Query:          "call dolt_reset();",
				ExpectedErrStr: "unable to reset HEAD in read-only databases",
			},
			{
				Query:    "call dolt_checkout('main');",
				Expected: []sql.Row{{0}},
			},
			{
				Query:    "select database();",
				Expected: []sql.Row{{"mydb"}},
			},
			{
				Query:    "select active_branch();",
				Expected: []sql.Row{{"main"}},
			},
			{
				Query:    "use mydb;",
				Expected: []sql.Row{},
			},
			{
				Query:    "select database();",
				Expected: []sql.Row{{"mydb"}},
			},
			{
				Query:    "show databases;",
				Expected: []sql.Row{{"mydb"}, {"information_schema"}, {"mysql"}},
			},
		},
	}

	enginetest.TestScript(t, harness, scriptTest)
}

func TestDoltRevisionDbScriptsPrepared(t *testing.T) {
	for _, script := range DoltRevisionDbScripts {
		func() {
			h := newDoltHarness(t)
			defer h.Close()
			enginetest.TestScriptPrepared(t, h, script)
		}()
	}
}

func TestDoltDdlScripts(t *testing.T) {
	harness := newDoltHarness(t)
	defer harness.Close()
	harness.Setup()

	for _, script := range ModifyAndChangeColumnScripts {
		e, err := harness.NewEngine(t)
		require.NoError(t, err)
		enginetest.TestScriptWithEngine(t, e, harness, script)
	}

	for _, script := range ModifyColumnTypeScripts {
		e, err := harness.NewEngine(t)
		require.NoError(t, err)
		enginetest.TestScriptWithEngine(t, e, harness, script)
	}

	for _, script := range DropColumnScripts {
		e, err := harness.NewEngine(t)
		require.NoError(t, err)
		enginetest.TestScriptWithEngine(t, e, harness, script)
	}
	if !types.IsFormat_DOLT(types.Format_Default) {
		t.Skip("not fixing unique index on keyless tables for old format")
	}
	for _, script := range AddIndexScripts {
		e, err := harness.NewEngine(t)
		require.NoError(t, err)
		enginetest.TestScriptWithEngine(t, e, harness, script)
	}

	// TODO: these scripts should be general enough to go in GMS
	for _, script := range AddDropPrimaryKeysScripts {
		e, err := harness.NewEngine(t)
		require.NoError(t, err)
		enginetest.TestScriptWithEngine(t, e, harness, script)
	}
}

func TestBrokenDdlScripts(t *testing.T) {
	for _, script := range BrokenDDLScripts {
		t.Skip(script.Name)
	}
}

func TestDescribeTableAsOf(t *testing.T) {
	h := newDoltHarness(t)
	defer h.Close()
	enginetest.TestScript(t, h, DescribeTableAsOfScriptTest)
}

func TestShowCreateTable(t *testing.T) {
	for _, script := range ShowCreateTableScriptTests {
		func() {
			h := newDoltHarness(t)
			defer h.Close()
			enginetest.TestScript(t, h, script)
		}()
	}
}

func TestViewsWithAsOf(t *testing.T) {
	h := newDoltHarness(t)
	defer h.Close()
	enginetest.TestScript(t, h, ViewsWithAsOfScriptTest)
}

func TestViewsWithAsOfPrepared(t *testing.T) {
	skipPreparedTests(t)
	h := newDoltHarness(t)
	defer h.Close()
	enginetest.TestScriptPrepared(t, h, ViewsWithAsOfScriptTest)
}

func TestDoltMerge(t *testing.T) {
	for _, script := range MergeScripts {
		// harness can't reset effectively when there are new commits / branches created, so use a new harness for
		// each script
		func() {
			h := newDoltHarness(t).WithParallelism(1)
			defer h.Close()
			enginetest.TestScript(t, h, script)
		}()
	}

	if types.IsFormat_DOLT(types.Format_Default) {
		for _, script := range Dolt1MergeScripts {
			func() {
				h := newDoltHarness(t).WithParallelism(1)
				defer h.Close()
				enginetest.TestScript(t, h, script)
			}()
		}
	}
}

func TestDoltMergePrepared(t *testing.T) {
	for _, script := range MergeScripts {
		// harness can't reset effectively when there are new commits / branches created, so use a new harness for
		// each script
		func() {
			h := newDoltHarness(t).WithParallelism(1)
			defer h.Close()
			enginetest.TestScriptPrepared(t, h, script)
		}()
	}

	if types.IsFormat_DOLT(types.Format_Default) {
		for _, script := range Dolt1MergeScripts {
			func() {
				h := newDoltHarness(t).WithParallelism(1)
				defer h.Close()
				enginetest.TestScriptPrepared(t, h, script)
			}()
		}
	}
}

func TestDoltAutoIncrement(t *testing.T) {
	for _, script := range DoltAutoIncrementTests {
		// doing commits on different branches is antagonistic to engine reuse, use a new engine on each script
		func() {
			h := newDoltHarness(t)
			defer h.Close()
			enginetest.TestScript(t, h, script)
		}()
	}

	for _, script := range BrokenAutoIncrementTests {
		t.Run(script.Name, func(t *testing.T) {
			t.Skip()
			h := newDoltHarness(t)
			defer h.Close()
			enginetest.TestScript(t, h, script)
		})
	}
}

func TestDoltAutoIncrementPrepared(t *testing.T) {
	for _, script := range DoltAutoIncrementTests {
		// doing commits on different branches is antagonistic to engine reuse, use a new engine on each script
		func() {
			h := newDoltHarness(t)
			defer h.Close()
			enginetest.TestScriptPrepared(t, h, script)
		}()
	}

	for _, script := range BrokenAutoIncrementTests {
		t.Run(script.Name, func(t *testing.T) {
			t.Skip()
			h := newDoltHarness(t)
			defer h.Close()
			enginetest.TestScriptPrepared(t, h, script)
		})
	}
}

func TestDoltConflictsTableNameTable(t *testing.T) {
	for _, script := range DoltConflictTableNameTableTests {
		func() {
			h := newDoltHarness(t)
			defer h.Close()
			enginetest.TestScript(t, h, script)
		}()
	}

	if types.IsFormat_DOLT(types.Format_Default) {
		for _, script := range Dolt1ConflictTableNameTableTests {
			func() {
				h := newDoltHarness(t)
				defer h.Close()
				enginetest.TestScript(t, h, script)
			}()
		}
	}
}

// tests new format behavior for keyless merges that create CVs and conflicts
func TestKeylessDoltMergeCVsAndConflicts(t *testing.T) {
	if !types.IsFormat_DOLT(types.Format_Default) {
		t.Skip()
	}
	for _, script := range KeylessMergeCVsAndConflictsScripts {
		func() {
			h := newDoltHarness(t)
			defer h.Close()
			enginetest.TestScript(t, h, script)
		}()
	}
}

// eventually this will be part of TestDoltMerge
func TestDoltMergeArtifacts(t *testing.T) {
	if !types.IsFormat_DOLT(types.Format_Default) {
		t.Skip()
	}
	for _, script := range MergeArtifactsScripts {
		func() {
			h := newDoltHarness(t)
			defer h.Close()
			enginetest.TestScript(t, h, script)
		}()
	}
	for _, script := range SchemaConflictScripts {
		h := newDoltHarness(t)
		enginetest.TestScript(t, h, script)
		h.Close()
	}
}

// these tests are temporary while there is a difference between the old format
// and new format merge behaviors.
func TestOldFormatMergeConflictsAndCVs(t *testing.T) {
	if types.IsFormat_DOLT(types.Format_Default) {
		t.Skip()
	}
	for _, script := range OldFormatMergeConflictsAndCVsScripts {
		func() {
			h := newDoltHarness(t)
			defer h.Close()
			enginetest.TestScript(t, h, script)
		}()
	}
}

func TestDoltReset(t *testing.T) {
	for _, script := range DoltReset {
		// dolt versioning conflicts with reset harness -- use new harness every time
		func() {
			h := newDoltHarness(t)
			defer h.Close()
			enginetest.TestScript(t, h, script)
		}()
	}
}

func TestDoltGC(t *testing.T) {
	t.SkipNow()
	for _, script := range DoltGC {
		func() {
			h := newDoltHarness(t)
			defer h.Close()
			enginetest.TestScript(t, h, script)
		}()
	}
}

func TestDoltCheckout(t *testing.T) {
	for _, script := range DoltCheckoutScripts {
		func() {
			h := newDoltHarness(t)
			defer h.Close()
			enginetest.TestScript(t, h, script)
		}()
	}
}

func TestDoltCheckoutPrepared(t *testing.T) {
	for _, script := range DoltCheckoutScripts {
		func() {
			h := newDoltHarness(t)
			defer h.Close()
			enginetest.TestScriptPrepared(t, h, script)
		}()
	}
}

func TestDoltBranch(t *testing.T) {
	for _, script := range DoltBranchScripts {
		func() {
			h := newDoltHarness(t)
			defer h.Close()
			enginetest.TestScript(t, h, script)
		}()
	}
}

func TestDoltTag(t *testing.T) {
	for _, script := range DoltTagTestScripts {
		func() {
			h := newDoltHarness(t)
			defer h.Close()
			enginetest.TestScript(t, h, script)
		}()
	}
}

func TestDoltRemote(t *testing.T) {
	for _, script := range DoltRemoteTestScripts {
		func() {
			h := newDoltHarness(t)
			defer h.Close()
			enginetest.TestScript(t, h, script)
		}()
	}
}

type testCommitClock struct {
	unixNano int64
}

func (tcc *testCommitClock) Now() time.Time {
	now := time.Unix(0, tcc.unixNano)
	tcc.unixNano += int64(time.Hour)
	return now
}

func installTestCommitClock(tcc *testCommitClock) func() {
	oldNowFunc := datas.CommitNowFunc
	oldCommitLoc := datas.CommitLoc
	datas.CommitNowFunc = tcc.Now
	datas.CommitLoc = time.UTC
	return func() {
		datas.CommitNowFunc = oldNowFunc
		datas.CommitLoc = oldCommitLoc
	}
}

// TestSingleTransactionScript is a convenience method for debugging a single transaction test. Unskip and set to the
// desired test.
func TestSingleTransactionScript(t *testing.T) {
	t.Skip()

	tcc := &testCommitClock{}
	cleanup := installTestCommitClock(tcc)
	defer cleanup()

	sql.RunWithNowFunc(tcc.Now, func() error {

		script := queries.TransactionTest{
			Name: "READ ONLY Transactions",
			SetUpScript: []string{
				"create table t2 (pk int primary key, val int)",
				"insert into t2 values (0,0)",
				"commit",
			},
			Assertions: []queries.ScriptTestAssertion{
				{
<<<<<<< HEAD
					Query:    "/* client a */ set autocommit = off",
=======
					Query:    "/* client a */ start transaction",
					Expected: []sql.Row{},
				},
				{
					Query:    "/* client b */ start transaction",
					Expected: []sql.Row{},
				},
				{
					Query: "/* client a */ select * from dolt_log order by date",
					Expected:
					// existing transaction logic
					[]sql.Row{
						{"j131v1r3cf6mrdjjjuqgkv4t33oa0l54", "billy bob", "bigbillieb@fake.horse", time.Date(1969, time.December, 31, 21, 0, 0, 0, time.Local), "Initialize data repository"},
						{"kcg4345ir3tjfb13mr0on1bv1m56h9if", "billy bob", "bigbillieb@fake.horse", time.Date(1970, time.January, 1, 4, 0, 0, 0, time.Local), "checkpoint enginetest database mydb"},
						{"9jtjpggd4t5nso3mefilbde3tkfosdna", "billy bob", "bigbillieb@fake.horse", time.Date(1970, time.January, 1, 12, 0, 0, 0, time.Local), "Step 1"},
						{"559f6kdh0mm5i1o40hs3t8dr43bkerav", "billy bob", "bigbillieb@fake.horse", time.Date(1970, time.January, 2, 3, 0, 0, 0, time.Local), "update a value"},
					},

					// new tx logic
					// 	[]sql.Row{
					// 	sql.Row{"j131v1r3cf6mrdjjjuqgkv4t33oa0l54", "billy bob", "bigbillieb@fake.horse", time.Date(1969, time.December, 31, 21, 0, 0, 0, time.Local), "Initialize data repository"},
					// 	sql.Row{"kcg4345ir3tjfb13mr0on1bv1m56h9if", "billy bob", "bigbillieb@fake.horse", time.Date(1970, time.January, 1, 4, 0, 0, 0, time.Local), "checkpoint enginetest database mydb"},
					// 	sql.Row{"pifio95ccefa03qstm1g3s1sivj1sm1d", "billy bob", "bigbillieb@fake.horse", time.Date(1970, time.January, 1, 11, 0, 0, 0, time.Local), "Step 1"},
					// 	sql.Row{"rdrgqfcml1hfgj8clr0caabgu014v2g9", "billy bob", "bigbillieb@fake.horse", time.Date(1970, time.January, 1, 20, 0, 0, 0, time.Local), "this is a normal commit"},
					// 	sql.Row{"shhv61eiefo9c4m9lvo5bt23i3om1ft4", "billy bob", "bigbillieb@fake.horse", time.Date(1970, time.January, 2, 2, 0, 0, 0, time.Local), "update a value"},
					// },
				},
				{
					Query:    "/* client a */ CALL DOLT_MERGE('feature-branch')",
					Expected: []sql.Row{{0, 1}},
				},
				{
					Query:    "/* client a */ SELECT count(*) from dolt_conflicts_test",
					Expected: []sql.Row{{1}},
				},
				{
					Query:    "/* client b */ SELECT count(*) from dolt_conflicts_test",
					Expected: []sql.Row{{0}},
				},
				{
					Query:    "/* client a */ set dolt_allow_commit_conflicts = 1",
>>>>>>> dd327ac0
					Expected: []sql.Row{{}},
				},
				{
					Query:    "/* client a */ create temporary table tmp(pk int primary key)",
					Expected: []sql.Row{{gmstypes.NewOkResult(0)}},
				},
				{
					Query:    "/* client a */  START TRANSACTION READ ONLY",
					Expected: []sql.Row{},
				},
				{
					Query:    "/* client a */ INSERT INTO tmp VALUES (1)",
					Expected: []sql.Row{{gmstypes.NewOkResult(1)}},
				},
				{
					Query:       "/* client a */ insert into t2 values (1, 1)",
					ExpectedErr: sql.ErrReadOnlyTransaction,
				},
				{
					Query:       "/* client a */ insert into t2 values (2, 2)",
					ExpectedErr: sql.ErrReadOnlyTransaction,
				},
				{
					Query:       "/* client a */ delete from t2 where pk = 0",
					ExpectedErr: sql.ErrReadOnlyTransaction,
				},
				{

					Query:    "/* client a */ alter table t2 add val2 int",
					Expected: []sql.Row{{gmstypes.NewOkResult(0)}},
				},
				{
					Query:    "/* client a */ select * from t2",
					Expected: []sql.Row{{0, 0, nil}},
				},
				{
					Query:       "/* client a */ create temporary table tmp2(pk int primary key)",
					ExpectedErr: sql.ErrReadOnlyTransaction,
				},
				{
					Query:    "/* client a */ COMMIT",
					Expected: []sql.Row{},
				},
				{
					Query:    "/* client b */ START TRANSACTION READ ONLY",
					Expected: []sql.Row{},
				},
				{
					Query:    "/* client b */ SELECT * FROM t2",
					Expected: []sql.Row{{0, 0, nil}},
				},
			},
		}

		h := newDoltHarness(t)
		defer h.Close()
		enginetest.TestTransactionScript(t, h, script)

		return nil
	})
}

func TestBrokenSystemTableQueries(t *testing.T) {
	t.Skip()

	h := newDoltHarness(t)
	defer h.Close()
	enginetest.RunQueryTests(t, h, BrokenSystemTableQueries)
}

func TestHistorySystemTable(t *testing.T) {
	harness := newDoltHarness(t).WithParallelism(2)
	defer harness.Close()
	harness.Setup(setup.MydbData)
	for _, test := range HistorySystemTableScriptTests {
		harness.engine = nil
		t.Run(test.Name, func(t *testing.T) {
			enginetest.TestScript(t, harness, test)
		})
	}
}

func TestHistorySystemTablePrepared(t *testing.T) {
	harness := newDoltHarness(t).WithParallelism(2)
	defer harness.Close()
	harness.Setup(setup.MydbData)
	for _, test := range HistorySystemTableScriptTests {
		harness.engine = nil
		t.Run(test.Name, func(t *testing.T) {
			enginetest.TestScriptPrepared(t, harness, test)
		})
	}
}

func TestBrokenHistorySystemTablePrepared(t *testing.T) {
	t.Skip()
	harness := newDoltHarness(t)
	defer harness.Close()
	harness.Setup(setup.MydbData)
	for _, test := range BrokenHistorySystemTableScriptTests {
		harness.engine = nil
		t.Run(test.Name, func(t *testing.T) {
			enginetest.TestScriptPrepared(t, harness, test)
		})
	}
}

func TestUnscopedDiffSystemTable(t *testing.T) {
	for _, test := range UnscopedDiffSystemTableScriptTests {
		t.Run(test.Name, func(t *testing.T) {
			h := newDoltHarness(t)
			defer h.Close()
			enginetest.TestScript(t, h, test)
		})
	}
}

func TestUnscopedDiffSystemTablePrepared(t *testing.T) {
	for _, test := range UnscopedDiffSystemTableScriptTests {
		t.Run(test.Name, func(t *testing.T) {
			h := newDoltHarness(t)
			defer h.Close()
			enginetest.TestScriptPrepared(t, h, test)
		})
	}
}

func TestColumnDiffSystemTable(t *testing.T) {
	if !types.IsFormat_DOLT(types.Format_Default) {
		t.Skip("correct behavior of dolt_column_diff only guaranteed on new format")
	}
	for _, test := range ColumnDiffSystemTableScriptTests {
		t.Run(test.Name, func(t *testing.T) {
			enginetest.TestScript(t, newDoltHarness(t), test)
		})
	}
}

func TestColumnDiffSystemTablePrepared(t *testing.T) {
	if !types.IsFormat_DOLT(types.Format_Default) {
		t.Skip("correct behavior of dolt_column_diff only guaranteed on new format")
	}
	for _, test := range ColumnDiffSystemTableScriptTests {
		t.Run(test.Name, func(t *testing.T) {
			enginetest.TestScriptPrepared(t, newDoltHarness(t), test)
		})
	}
}

func TestDiffTableFunction(t *testing.T) {
	harness := newDoltHarness(t)
	defer harness.Close()
	harness.Setup(setup.MydbData)
	for _, test := range DiffTableFunctionScriptTests {
		harness.engine = nil
		t.Run(test.Name, func(t *testing.T) {
			enginetest.TestScript(t, harness, test)
		})
	}
}

func TestDiffTableFunctionPrepared(t *testing.T) {
	harness := newDoltHarness(t)
	defer harness.Close()
	harness.Setup(setup.MydbData)
	for _, test := range DiffTableFunctionScriptTests {
		harness.engine = nil
		t.Run(test.Name, func(t *testing.T) {
			enginetest.TestScriptPrepared(t, harness, test)
		})
	}
}

func TestDiffStatTableFunction(t *testing.T) {
	harness := newDoltHarness(t)
	harness.Setup(setup.MydbData)
	for _, test := range DiffStatTableFunctionScriptTests {
		harness.engine = nil
		t.Run(test.Name, func(t *testing.T) {
			enginetest.TestScript(t, harness, test)
		})
	}
}

func TestDiffStatTableFunctionPrepared(t *testing.T) {
	harness := newDoltHarness(t)
	harness.Setup(setup.MydbData)
	for _, test := range DiffStatTableFunctionScriptTests {
		harness.engine = nil
		t.Run(test.Name, func(t *testing.T) {
			enginetest.TestScriptPrepared(t, harness, test)
		})
	}
}

func TestDiffSummaryTableFunction(t *testing.T) {
	harness := newDoltHarness(t)
	defer harness.Close()
	harness.Setup(setup.MydbData)
	for _, test := range DiffSummaryTableFunctionScriptTests {
		harness.engine = nil
		t.Run(test.Name, func(t *testing.T) {
			enginetest.TestScript(t, harness, test)
		})
	}
}

func TestDiffSummaryTableFunctionPrepared(t *testing.T) {
	harness := newDoltHarness(t)
	defer harness.Close()
	harness.Setup(setup.MydbData)
	for _, test := range DiffSummaryTableFunctionScriptTests {
		harness.engine = nil
		t.Run(test.Name, func(t *testing.T) {
			enginetest.TestScriptPrepared(t, harness, test)
		})
	}
}

func TestPatchTableFunction(t *testing.T) {
	harness := newDoltHarness(t)
	harness.Setup(setup.MydbData)
	for _, test := range PatchTableFunctionScriptTests {
		harness.engine = nil
		t.Run(test.Name, func(t *testing.T) {
			enginetest.TestScript(t, harness, test)
		})
	}
}

func TestPatchTableFunctionPrepared(t *testing.T) {
	harness := newDoltHarness(t)
	harness.Setup(setup.MydbData)
	for _, test := range PatchTableFunctionScriptTests {
		harness.engine = nil
		t.Run(test.Name, func(t *testing.T) {
			enginetest.TestScriptPrepared(t, harness, test)
		})
	}
}

func TestLogTableFunction(t *testing.T) {
	harness := newDoltHarness(t)
	defer harness.Close()
	harness.Setup(setup.MydbData)
	for _, test := range LogTableFunctionScriptTests {
		harness.engine = nil
		t.Run(test.Name, func(t *testing.T) {
			enginetest.TestScript(t, harness, test)
		})
	}
}

func TestLogTableFunctionPrepared(t *testing.T) {
	harness := newDoltHarness(t)
	defer harness.Close()
	harness.Setup(setup.MydbData)
	for _, test := range LogTableFunctionScriptTests {
		harness.engine = nil
		t.Run(test.Name, func(t *testing.T) {
			enginetest.TestScriptPrepared(t, harness, test)
		})
	}
}

func TestCommitDiffSystemTable(t *testing.T) {
	harness := newDoltHarness(t)
	defer harness.Close()
	harness.Setup(setup.MydbData)
	for _, test := range CommitDiffSystemTableScriptTests {
		harness.engine = nil
		t.Run(test.Name, func(t *testing.T) {
			enginetest.TestScript(t, harness, test)
		})
	}
}

func TestCommitDiffSystemTablePrepared(t *testing.T) {
	harness := newDoltHarness(t)
	defer harness.Close()
	harness.Setup(setup.MydbData)
	for _, test := range CommitDiffSystemTableScriptTests {
		harness.engine = nil
		t.Run(test.Name, func(t *testing.T) {
			enginetest.TestScriptPrepared(t, harness, test)
		})
	}
}

func TestDiffSystemTable(t *testing.T) {
	if !types.IsFormat_DOLT(types.Format_Default) {
		t.Skip("only new format support system table indexing")
	}

	harness := newDoltHarness(t)
	defer harness.Close()
	harness.Setup(setup.MydbData)
	for _, test := range DiffSystemTableScriptTests {
		harness.engine = nil
		t.Run(test.Name, func(t *testing.T) {
			enginetest.TestScript(t, harness, test)
		})
	}

	if types.IsFormat_DOLT(types.Format_Default) {
		for _, test := range Dolt1DiffSystemTableScripts {
			func() {
				h := newDoltHarness(t)
				defer h.Close()
				enginetest.TestScript(t, h, test)
			}()
		}
	}
}

func TestDiffSystemTablePrepared(t *testing.T) {
	if !types.IsFormat_DOLT(types.Format_Default) {
		t.Skip("only new format support system table indexing")
	}

	harness := newDoltHarness(t)
	defer harness.Close()
	harness.Setup(setup.MydbData)
	for _, test := range DiffSystemTableScriptTests {
		harness.engine = nil
		t.Run(test.Name, func(t *testing.T) {
			enginetest.TestScriptPrepared(t, harness, test)
		})
	}

	if types.IsFormat_DOLT(types.Format_Default) {
		for _, test := range Dolt1DiffSystemTableScripts {
			func() {
				h := newDoltHarness(t)
				defer h.Close()
				enginetest.TestScriptPrepared(t, h, test)
			}()
		}
	}
}

func mustNewEngine(t *testing.T, h enginetest.Harness) *gms.Engine {
	e, err := h.NewEngine(t)
	if err != nil {
		require.NoError(t, err)
	}
	return e
}

var biasedCosters = []analyzer.Coster{
	analyzer.NewInnerBiasedCoster(),
	analyzer.NewLookupBiasedCoster(),
	analyzer.NewHashBiasedCoster(),
	analyzer.NewMergeBiasedCoster(),
}

func TestSystemTableIndexes(t *testing.T) {
	if !types.IsFormat_DOLT(types.Format_Default) {
		t.Skip("only new format support system table indexing")
	}

	for _, stt := range SystemTableIndexTests {
		harness := newDoltHarness(t).WithParallelism(2)
		defer harness.Close()
		harness.SkipSetupCommit()
		e := mustNewEngine(t, harness)
		defer e.Close()
		e.Analyzer.Coster = analyzer.NewMergeBiasedCoster()

		ctx := enginetest.NewContext(harness)
		for _, q := range stt.setup {
			enginetest.RunQuery(t, e, harness, q)
		}

		for i, c := range []string{"inner", "lookup", "hash", "merge"} {
			e.Analyzer.Coster = biasedCosters[i]
			for _, tt := range stt.queries {
				t.Run(fmt.Sprintf("%s(%s): %s", stt.name, c, tt.query), func(t *testing.T) {
					if tt.skip {
						t.Skip()
					}

					ctx = ctx.WithQuery(tt.query)
					if tt.exp != nil {
						enginetest.TestQueryWithContext(t, ctx, e, harness, tt.query, tt.exp, nil, nil)
					}
				})
			}
		}
	}
}

func TestSystemTableIndexesPrepared(t *testing.T) {
	if !types.IsFormat_DOLT(types.Format_Default) {
		t.Skip("only new format support system table indexing")
	}

	for _, stt := range SystemTableIndexTests {
		harness := newDoltHarness(t).WithParallelism(2)
		defer harness.Close()
		harness.SkipSetupCommit()
		e := mustNewEngine(t, harness)
		defer e.Close()

		ctx := enginetest.NewContext(harness)
		for _, q := range stt.setup {
			enginetest.RunQuery(t, e, harness, q)
		}

		for _, tt := range stt.queries {
			t.Run(fmt.Sprintf("%s: %s", stt.name, tt.query), func(t *testing.T) {
				if tt.skip {
					t.Skip()
				}

				ctx = ctx.WithQuery(tt.query)
				if tt.exp != nil {
					enginetest.TestPreparedQueryWithContext(t, ctx, e, harness, tt.query, tt.exp, nil)
				}
			})
		}
	}
}

func TestReadOnlyDatabases(t *testing.T) {
	h := newDoltHarness(t)
	defer h.Close()
	enginetest.TestReadOnlyDatabases(t, h)
}

func TestAddDropPks(t *testing.T) {
	h := newDoltHarness(t)
	defer h.Close()
	enginetest.TestAddDropPks(t, h)
}

func TestAddAutoIncrementColumn(t *testing.T) {
	h := newDoltHarness(t)
	defer h.Close()
	enginetest.TestAddAutoIncrementColumn(t, h)
}

func TestNullRanges(t *testing.T) {
	h := newDoltHarness(t)
	defer h.Close()
	enginetest.TestNullRanges(t, h)
}

func TestPersist(t *testing.T) {
	harness := newDoltHarness(t)
	defer harness.Close()
	dEnv := dtestutils.CreateTestEnv()
	defer dEnv.DoltDB.Close()
	localConf, ok := dEnv.Config.GetConfig(env.LocalConfig)
	require.True(t, ok)
	globals := config.NewPrefixConfig(localConf, env.SqlServerGlobalsPrefix)
	newPersistableSession := func(ctx *sql.Context) sql.PersistableSession {
		session := ctx.Session.(*dsess.DoltSession).WithGlobals(globals)
		err := session.RemoveAllPersistedGlobals()
		require.NoError(t, err)
		return session
	}

	enginetest.TestPersist(t, harness, newPersistableSession)
}

func TestTypesOverWire(t *testing.T) {
	harness := newDoltHarness(t)
	defer harness.Close()
	enginetest.TestTypesOverWire(t, harness, newSessionBuilder(harness))
}

func TestDoltCommit(t *testing.T) {
	harness := newDoltHarness(t)
	defer harness.Close()
	for _, script := range DoltCommitTests {
		enginetest.TestScript(t, harness, script)
	}
}

func TestDoltCommitPrepared(t *testing.T) {
	harness := newDoltHarness(t)
	defer harness.Close()
	for _, script := range DoltCommitTests {
		enginetest.TestScriptPrepared(t, harness, script)
	}
}

func TestQueriesPrepared(t *testing.T) {
	h := newDoltHarness(t)
	defer h.Close()
	enginetest.TestQueriesPrepared(t, h)
}

func TestPreparedStaticIndexQuery(t *testing.T) {
	h := newDoltHarness(t)
	defer h.Close()
	enginetest.TestPreparedStaticIndexQuery(t, h)
}

func TestStatistics(t *testing.T) {
	h := newDoltHarness(t)
	defer h.Close()
	enginetest.TestStatistics(t, h)
}

func TestSpatialQueriesPrepared(t *testing.T) {
	skipPreparedTests(t)

	h := newDoltHarness(t)
	defer h.Close()
	enginetest.TestSpatialQueriesPrepared(t, h)
}

func TestPreparedStatistics(t *testing.T) {
	h := newDoltHarness(t)
	defer h.Close()
	enginetest.TestStatisticsPrepared(t, h)
}

func TestVersionedQueriesPrepared(t *testing.T) {
	skipPreparedTests(t)
	h := newDoltHarness(t)
	defer h.Close()
	enginetest.TestVersionedQueriesPrepared(t, h)
}

func TestInfoSchemaPrepared(t *testing.T) {
	skipPreparedTests(t)
	h := newDoltHarness(t)
	defer h.Close()
	enginetest.TestInfoSchemaPrepared(t, h)
}

func TestUpdateQueriesPrepared(t *testing.T) {
	skipPreparedTests(t)
	h := newDoltHarness(t)
	defer h.Close()
	enginetest.TestUpdateQueriesPrepared(t, h)
}

func TestInsertQueriesPrepared(t *testing.T) {
	skipPreparedTests(t)
	h := newDoltHarness(t)
	defer h.Close()
	enginetest.TestInsertQueriesPrepared(t, h)
}

func TestReplaceQueriesPrepared(t *testing.T) {
	skipPreparedTests(t)
	h := newDoltHarness(t)
	defer h.Close()
	enginetest.TestReplaceQueriesPrepared(t, h)
}

func TestDeleteQueriesPrepared(t *testing.T) {
	skipPreparedTests(t)
	h := newDoltHarness(t)
	defer h.Close()
	enginetest.TestDeleteQueriesPrepared(t, h)
}

func TestScriptsPrepared(t *testing.T) {
	var skipped []string
	if types.IsFormat_DOLT(types.Format_Default) {
		skipped = append(skipped, newFormatSkippedScripts...)
	}
	skipPreparedTests(t)
	h := newDoltHarness(t).WithSkippedQueries(skipped).WithParallelism(1)
	defer h.Close()
	enginetest.TestScriptsPrepared(t, h)
}

func TestInsertScriptsPrepared(t *testing.T) {
	skipPreparedTests(t)
	h := newDoltHarness(t)
	defer h.Close()
	enginetest.TestInsertScriptsPrepared(t, h)
}

func TestComplexIndexQueriesPrepared(t *testing.T) {
	skipPreparedTests(t)
	h := newDoltHarness(t)
	defer h.Close()
	enginetest.TestComplexIndexQueriesPrepared(t, h)
}

func TestJsonScriptsPrepared(t *testing.T) {
	skipPreparedTests(t)
	h := newDoltHarness(t)
	defer h.Close()
	enginetest.TestJsonScriptsPrepared(t, h)
}

func TestCreateCheckConstraintsScriptsPrepared(t *testing.T) {
	skipPreparedTests(t)
	h := newDoltHarness(t)
	defer h.Close()
	enginetest.TestCreateCheckConstraintsScriptsPrepared(t, h)
}

func TestInsertIgnoreScriptsPrepared(t *testing.T) {
	skipPreparedTests(t)
	h := newDoltHarness(t)
	defer h.Close()
	enginetest.TestInsertIgnoreScriptsPrepared(t, h)
}

func TestInsertErrorScriptsPrepared(t *testing.T) {
	skipPreparedTests(t)
	h := newDoltHarness(t)
	defer h.Close()
	enginetest.TestInsertErrorScriptsPrepared(t, h)
}

func TestViewsPrepared(t *testing.T) {
	skipPreparedTests(t)
	h := newDoltHarness(t)
	defer h.Close()
	enginetest.TestViewsPrepared(t, h)
}

func TestVersionedViewsPrepared(t *testing.T) {
	t.Skip("not supported for prepareds")
	skipPreparedTests(t)
	h := newDoltHarness(t)
	defer h.Close()
	enginetest.TestVersionedViewsPrepared(t, h)
}

func TestShowTableStatusPrepared(t *testing.T) {
	skipPreparedTests(t)
	h := newDoltHarness(t)
	defer h.Close()
	enginetest.TestShowTableStatusPrepared(t, h)
}

func TestPrepared(t *testing.T) {
	skipPreparedTests(t)
	h := newDoltHarness(t)
	defer h.Close()
	enginetest.TestPrepared(t, h)
}

func TestPreparedInsert(t *testing.T) {
	skipPreparedTests(t)
	h := newDoltHarness(t)
	defer h.Close()
	enginetest.TestPreparedInsert(t, h)
}

func TestPreparedStatements(t *testing.T) {
	skipPreparedTests(t)
	h := newDoltHarness(t)
	defer h.Close()
	enginetest.TestPreparedStatements(t, h)
}

func TestCharsetCollationEngine(t *testing.T) {
	skipOldFormat(t)
	h := newDoltHarness(t)
	defer h.Close()
	enginetest.TestCharsetCollationEngine(t, h)
}

func TestCharsetCollationWire(t *testing.T) {
	skipOldFormat(t)
	harness := newDoltHarness(t)
	defer harness.Close()
	enginetest.TestCharsetCollationWire(t, harness, newSessionBuilder(harness))
}

func TestDatabaseCollationWire(t *testing.T) {
	skipOldFormat(t)
	harness := newDoltHarness(t)
	defer harness.Close()
	enginetest.TestDatabaseCollationWire(t, harness, newSessionBuilder(harness))
}

func TestAddDropPrimaryKeys(t *testing.T) {
	t.Run("adding and dropping primary keys does not result in duplicate NOT NULL constraints", func(t *testing.T) {
		harness := newDoltHarness(t)
		defer harness.Close()
		addPkScript := queries.ScriptTest{
			Name: "add primary keys",
			SetUpScript: []string{
				"create table test (id int not null, c1 int);",
				"create index c1_idx on test(c1)",
				"insert into test values (1,1),(2,2)",
				"ALTER TABLE test ADD PRIMARY KEY(id)",
				"ALTER TABLE test DROP PRIMARY KEY",
				"ALTER TABLE test ADD PRIMARY KEY(id)",
				"ALTER TABLE test DROP PRIMARY KEY",
				"ALTER TABLE test ADD PRIMARY KEY(id)",
				"ALTER TABLE test DROP PRIMARY KEY",
				"ALTER TABLE test ADD PRIMARY KEY(id)",
			},
			Assertions: []queries.ScriptTestAssertion{
				{
					Query: "show create table test",
					Expected: []sql.Row{
						{"test", "CREATE TABLE `test` (\n" +
							"  `id` int NOT NULL,\n" +
							"  `c1` int,\n" +
							"  PRIMARY KEY (`id`),\n" +
							"  KEY `c1_idx` (`c1`)\n" +
							") ENGINE=InnoDB DEFAULT CHARSET=utf8mb4 COLLATE=utf8mb4_0900_bin"},
					},
				},
			},
		}

		enginetest.TestScript(t, harness, addPkScript)

		// make sure there is only one NOT NULL constraint after all those mutations
		ctx := sql.NewContext(context.Background(), sql.WithSession(harness.session))
		ws, err := harness.session.WorkingSet(ctx, "mydb")
		require.NoError(t, err)

		table, ok, err := ws.WorkingRoot().GetTable(ctx, "test")
		require.NoError(t, err)
		require.True(t, ok)

		sch, err := table.GetSchema(ctx)
		for _, col := range sch.GetAllCols().GetColumns() {
			count := 0
			for _, cc := range col.Constraints {
				if cc.GetConstraintType() == schema.NotNullConstraintType {
					count++
				}
			}
			require.Less(t, count, 2)
		}
	})

	t.Run("Add primary key to table with index", func(t *testing.T) {
		harness := newDoltHarness(t)
		defer harness.Close()
		script := queries.ScriptTest{
			Name: "add primary keys to table with index",
			SetUpScript: []string{
				"create table test (id int not null, c1 int);",
				"create index c1_idx on test(c1)",
				"insert into test values (1,1),(2,2)",
				"ALTER TABLE test ADD constraint test_check CHECK (c1 > 0)",
				"ALTER TABLE test ADD PRIMARY KEY(id)",
			},
			Assertions: []queries.ScriptTestAssertion{
				{
					Query: "show create table test",
					Expected: []sql.Row{
						{"test", "CREATE TABLE `test` (\n" +
							"  `id` int NOT NULL,\n" +
							"  `c1` int,\n" +
							"  PRIMARY KEY (`id`),\n" +
							"  KEY `c1_idx` (`c1`),\n" +
							"  CONSTRAINT `test_check` CHECK ((`c1` > 0))\n" +
							") ENGINE=InnoDB DEFAULT CHARSET=utf8mb4 COLLATE=utf8mb4_0900_bin"},
					},
				},
				{
					Query: "select * from test order by id",
					Expected: []sql.Row{
						{1, 1},
						{2, 2},
					},
				},
			},
		}
		enginetest.TestScript(t, harness, script)

		ctx := sql.NewContext(context.Background(), sql.WithSession(harness.session))
		ws, err := harness.session.WorkingSet(ctx, "mydb")
		require.NoError(t, err)

		table, ok, err := ws.WorkingRoot().GetTable(ctx, "test")
		require.NoError(t, err)
		require.True(t, ok)

		// Assert the new index map is not empty
		newRows, err := table.GetIndexRowData(ctx, "c1_idx")
		require.NoError(t, err)
		empty, err := newRows.Empty()
		require.NoError(t, err)
		assert.False(t, empty)
		count, err := newRows.Count()
		require.NoError(t, err)
		assert.Equal(t, count, uint64(2))
	})

	t.Run("Add primary key when one more cells contain NULL", func(t *testing.T) {
		harness := newDoltHarness(t)
		defer harness.Close()
		script := queries.ScriptTest{
			Name: "Add primary key when one more cells contain NULL",
			SetUpScript: []string{
				"create table test (id int not null, c1 int);",
				"create index c1_idx on test(c1)",
				"insert into test values (1,1),(2,2)",
				"ALTER TABLE test ADD PRIMARY KEY (c1)",
				"ALTER TABLE test ADD COLUMN (c2 INT NULL)",
				"ALTER TABLE test DROP PRIMARY KEY",
			},
			Assertions: []queries.ScriptTestAssertion{
				{
					Query:       "ALTER TABLE test ADD PRIMARY KEY (id, c1, c2)",
					ExpectedErr: sql.ErrInsertIntoNonNullableProvidedNull,
				},
			},
		}
		enginetest.TestScript(t, harness, script)
	})

	t.Run("Drop primary key from table with index", func(t *testing.T) {
		harness := newDoltHarness(t)
		defer harness.Close()
		script := queries.ScriptTest{
			Name: "Drop primary key from table with index",
			SetUpScript: []string{
				"create table test (id int not null primary key, c1 int);",
				"create index c1_idx on test(c1)",
				"insert into test values (1,1),(2,2)",
				"ALTER TABLE test DROP PRIMARY KEY",
			},
			Assertions: []queries.ScriptTestAssertion{
				{
					Query: "show create table test",
					Expected: []sql.Row{
						{"test", "CREATE TABLE `test` (\n" +
							"  `id` int NOT NULL,\n" +
							"  `c1` int,\n" +
							"  KEY `c1_idx` (`c1`)\n" +
							") ENGINE=InnoDB DEFAULT CHARSET=utf8mb4 COLLATE=utf8mb4_0900_bin"},
					},
				},
				{
					Query: "select * from test order by id",
					Expected: []sql.Row{
						{1, 1},
						{2, 2},
					},
				},
			},
		}

		enginetest.TestScript(t, harness, script)

		ctx := sql.NewContext(context.Background(), sql.WithSession(harness.session))
		ws, err := harness.session.WorkingSet(ctx, "mydb")
		require.NoError(t, err)

		table, ok, err := ws.WorkingRoot().GetTable(ctx, "test")
		require.NoError(t, err)
		require.True(t, ok)

		// Assert the index map is not empty
		newIdx, err := table.GetIndexRowData(ctx, "c1_idx")
		assert.NoError(t, err)
		empty, err := newIdx.Empty()
		require.NoError(t, err)
		assert.False(t, empty)
		count, err := newIdx.Count()
		require.NoError(t, err)
		assert.Equal(t, count, uint64(2))
	})
}

func TestDoltVerifyConstraints(t *testing.T) {
	for _, script := range DoltVerifyConstraintsTestScripts {
		func() {
			harness := newDoltHarness(t)
			defer harness.Close()
			enginetest.TestScript(t, harness, script)
		}()
	}
}

func TestDoltStorageFormat(t *testing.T) {
	var expectedFormatString string
	if types.IsFormat_DOLT(types.Format_Default) {
		expectedFormatString = "NEW ( __DOLT__ )"
	} else {
		expectedFormatString = fmt.Sprintf("OLD ( %s )", types.Format_Default.VersionString())
	}
	script := queries.ScriptTest{
		Name: "dolt storage format function works",
		Assertions: []queries.ScriptTestAssertion{
			{
				Query:    "select dolt_storage_format()",
				Expected: []sql.Row{{expectedFormatString}},
			},
		},
	}
	h := newDoltHarness(t)
	defer h.Close()
	enginetest.TestScript(t, h, script)
}

func TestDoltStorageFormatPrepared(t *testing.T) {
	var expectedFormatString string
	if types.IsFormat_DOLT(types.Format_Default) {
		expectedFormatString = "NEW ( __DOLT__ )"
	} else {
		expectedFormatString = fmt.Sprintf("OLD ( %s )", types.Format_Default.VersionString())
	}
	h := newDoltHarness(t)
	defer h.Close()
	enginetest.TestPreparedQuery(t, h, "SELECT dolt_storage_format()", []sql.Row{{expectedFormatString}}, nil)
}

func TestThreeWayMergeWithSchemaChangeScripts(t *testing.T) {
	skipOldFormat(t)
	t.Run("right to left merges", func(t *testing.T) {
		for _, script := range ThreeWayMergeWithSchemaChangeTestScripts {
			func() {
				h := newDoltHarness(t)
				defer h.Close()
				enginetest.TestScript(t, h, convertMergeScriptTest(script, false))
			}()
		}
	})
	t.Run("left to right merges", func(t *testing.T) {
		for _, script := range ThreeWayMergeWithSchemaChangeTestScripts {
			func() {
				h := newDoltHarness(t)
				defer h.Close()
				enginetest.TestScript(t, h, convertMergeScriptTest(script, true))
			}()
		}
	})
}

func TestThreeWayMergeWithSchemaChangeScriptsPrepared(t *testing.T) {
	skipOldFormat(t)
	t.Run("right to left merges", func(t *testing.T) {
		for _, script := range ThreeWayMergeWithSchemaChangeTestScripts {
			func() {
				h := newDoltHarness(t)
				defer h.Close()
				enginetest.TestScript(t, h, convertMergeScriptTest(script, false))
			}()
		}
	})
	t.Run("left to right merges", func(t *testing.T) {
		for _, script := range ThreeWayMergeWithSchemaChangeTestScripts {
			func() {
				h := newDoltHarness(t)
				defer h.Close()
				enginetest.TestScript(t, h, convertMergeScriptTest(script, true))
			}()
		}
	})
}

var newFormatSkippedScripts = []string{
	// Different query plans
	"Partial indexes are used and return the expected result",
	"Multiple indexes on the same columns in a different order",
}

func skipOldFormat(t *testing.T) {
	if !types.IsFormat_DOLT(types.Format_Default) {
		t.Skip()
	}
}

func skipPreparedTests(t *testing.T) {
	if skipPrepared {
		t.Skip("skip prepared")
	}
}

func newSessionBuilder(harness *DoltHarness) server.SessionBuilder {
	return func(ctx context.Context, conn *mysql.Conn, host string) (sql.Session, error) {
		newCtx := harness.NewSession()
		return newCtx.Session, nil
	}
}<|MERGE_RESOLUTION|>--- conflicted
+++ resolved
@@ -1742,51 +1742,7 @@
 			},
 			Assertions: []queries.ScriptTestAssertion{
 				{
-<<<<<<< HEAD
 					Query:    "/* client a */ set autocommit = off",
-=======
-					Query:    "/* client a */ start transaction",
-					Expected: []sql.Row{},
-				},
-				{
-					Query:    "/* client b */ start transaction",
-					Expected: []sql.Row{},
-				},
-				{
-					Query: "/* client a */ select * from dolt_log order by date",
-					Expected:
-					// existing transaction logic
-					[]sql.Row{
-						{"j131v1r3cf6mrdjjjuqgkv4t33oa0l54", "billy bob", "bigbillieb@fake.horse", time.Date(1969, time.December, 31, 21, 0, 0, 0, time.Local), "Initialize data repository"},
-						{"kcg4345ir3tjfb13mr0on1bv1m56h9if", "billy bob", "bigbillieb@fake.horse", time.Date(1970, time.January, 1, 4, 0, 0, 0, time.Local), "checkpoint enginetest database mydb"},
-						{"9jtjpggd4t5nso3mefilbde3tkfosdna", "billy bob", "bigbillieb@fake.horse", time.Date(1970, time.January, 1, 12, 0, 0, 0, time.Local), "Step 1"},
-						{"559f6kdh0mm5i1o40hs3t8dr43bkerav", "billy bob", "bigbillieb@fake.horse", time.Date(1970, time.January, 2, 3, 0, 0, 0, time.Local), "update a value"},
-					},
-
-					// new tx logic
-					// 	[]sql.Row{
-					// 	sql.Row{"j131v1r3cf6mrdjjjuqgkv4t33oa0l54", "billy bob", "bigbillieb@fake.horse", time.Date(1969, time.December, 31, 21, 0, 0, 0, time.Local), "Initialize data repository"},
-					// 	sql.Row{"kcg4345ir3tjfb13mr0on1bv1m56h9if", "billy bob", "bigbillieb@fake.horse", time.Date(1970, time.January, 1, 4, 0, 0, 0, time.Local), "checkpoint enginetest database mydb"},
-					// 	sql.Row{"pifio95ccefa03qstm1g3s1sivj1sm1d", "billy bob", "bigbillieb@fake.horse", time.Date(1970, time.January, 1, 11, 0, 0, 0, time.Local), "Step 1"},
-					// 	sql.Row{"rdrgqfcml1hfgj8clr0caabgu014v2g9", "billy bob", "bigbillieb@fake.horse", time.Date(1970, time.January, 1, 20, 0, 0, 0, time.Local), "this is a normal commit"},
-					// 	sql.Row{"shhv61eiefo9c4m9lvo5bt23i3om1ft4", "billy bob", "bigbillieb@fake.horse", time.Date(1970, time.January, 2, 2, 0, 0, 0, time.Local), "update a value"},
-					// },
-				},
-				{
-					Query:    "/* client a */ CALL DOLT_MERGE('feature-branch')",
-					Expected: []sql.Row{{0, 1}},
-				},
-				{
-					Query:    "/* client a */ SELECT count(*) from dolt_conflicts_test",
-					Expected: []sql.Row{{1}},
-				},
-				{
-					Query:    "/* client b */ SELECT count(*) from dolt_conflicts_test",
-					Expected: []sql.Row{{0}},
-				},
-				{
-					Query:    "/* client a */ set dolt_allow_commit_conflicts = 1",
->>>>>>> dd327ac0
 					Expected: []sql.Row{{}},
 				},
 				{
