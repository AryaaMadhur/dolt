// Copyright 2022 Dolthub, Inc.
//
// Licensed under the Apache License, Version 2.0 (the "License");
// you may not use this file except in compliance with the License.
// You may obtain a copy of the License at
//
//     http://www.apache.org/licenses/LICENSE-2.0
//
// Unless required by applicable law or agreed to in writing, software
// distributed under the License is distributed on an "AS IS" BASIS,
// WITHOUT WARRANTIES OR CONDITIONS OF ANY KIND, either express or implied.
// See the License for the specific language governing permissions and
// limitations under the License.

package enginetest

import (
	"context"
	gosql "database/sql"
	"github.com/stretchr/testify/assert"
	"math/rand"
	"runtime"
	"strings"
	"testing"
	"time"

	"github.com/dolthub/go-mysql-server/enginetest/queries"
	"github.com/dolthub/go-mysql-server/sql"
	"github.com/gocraft/dbr/v2"
	"github.com/stretchr/testify/require"

	"github.com/dolthub/dolt/go/cmd/dolt/commands/sqlserver"
	"github.com/dolthub/dolt/go/libraries/doltcore/dtestutils"
)

// DoltBranchMultiSessionScriptTests contain tests that need to be run in a multi-session server environment
// in order to fully test branch deletion and renaming logic.
var DoltBranchMultiSessionScriptTests = []queries.ScriptTest{
	{
		Name: "Test multi-session behavior for deleting branches",
		SetUpScript: []string{
			"call dolt_branch('branch1');",
			"call dolt_branch('branch2');",
			"call dolt_branch('branch3');",
		},
		Assertions: []queries.ScriptTestAssertion{
			{
				Query:    "/* client a */ CALL DOLT_CHECKOUT('branch1');",
				Expected: []sql.Row{{0}},
			},
			{
				Query:    "/* client a */ select active_branch();",
				Expected: []sql.Row{{"branch1"}},
			},
			{
				Query:          "/* client b */ CALL DOLT_BRANCH('-d', 'branch1');",
				ExpectedErrStr: "Error 1105: unsafe to delete or rename branches in use in other sessions; use --force to force the change",
			},
			{
				Query:    "/* client a */ CALL DOLT_CHECKOUT('branch2');",
				Expected: []sql.Row{{0}},
			},
			{
				Query:    "/* client b */ CALL DOLT_BRANCH('-d', 'branch1');",
				Expected: []sql.Row{{0}},
			},
			{
				Query:          "/* client b */ CALL DOLT_BRANCH('-d', 'branch2');",
				ExpectedErrStr: "Error 1105: unsafe to delete or rename branches in use in other sessions; use --force to force the change",
			},
			{
				Query:    "/* client b */ CALL DOLT_BRANCH('-df', 'branch2');",
				Expected: []sql.Row{{0}},
			},
			{
				Query:    "/* client b */ CALL DOLT_BRANCH('-d', 'branch3');",
				Expected: []sql.Row{{0}},
			},
		},
	},
	{
		Name: "Test multi-session behavior for renaming branches",
		SetUpScript: []string{
			"call dolt_branch('branch1');",
			"call dolt_branch('branch2');",
		},
		Assertions: []queries.ScriptTestAssertion{
			{
				Query:    "/* client a */ CALL DOLT_CHECKOUT('branch1');",
				Expected: []sql.Row{{0}},
			},
			{
				Query:    "/* client a */ select active_branch();",
				Expected: []sql.Row{{"branch1"}},
			},
			{
				Query:          "/* client b */ CALL DOLT_BRANCH('-m', 'branch1', 'movedBranch1');",
				ExpectedErrStr: "Error 1105: unsafe to delete or rename branches in use in other sessions; use --force to force the change",
			},
			{
				Query:    "/* client b */ CALL DOLT_BRANCH('-mf', 'branch1', 'movedBranch1');",
				Expected: []sql.Row{{0}},
			},
			{
				Query:    "/* client b */ CALL DOLT_BRANCH('-m', 'branch2', 'movedBranch2');",
				Expected: []sql.Row{{0}},
			},
		},
	},
	{
		Name: "Test branch deletion when clients are using a branch-qualified database",
		SetUpScript: []string{
			"call dolt_branch('branch1');",
			"call dolt_branch('branch2');",
		},
		Assertions: []queries.ScriptTestAssertion{
			{
				Query:    "/* client a */ use dolt/branch1;",
				Expected: []sql.Row{},
			},
			{
				Query:    "/* client a */ SELECT DATABASE(), ACTIVE_BRANCH();",
				Expected: []sql.Row{{"dolt/branch1", "branch1"}},
			},
			{
				Query:    "/* client b */ use dolt/branch2;",
				Expected: []sql.Row{},
			},
			{
				Query:    "/* client b */ SELECT DATABASE(), ACTIVE_BRANCH();",
				Expected: []sql.Row{{"dolt/branch2", "branch2"}},
			},
			{
				Query:    "/* client a */ SHOW DATABASES;",
<<<<<<< HEAD
				Expected: []sql.Row{{"dolt"}, {"dolt/branch1"}, {"information_schema"}},
=======
				Expected: []sql.Row{{"dolt"}, {"dolt/branch1"}, {"dolt/branch2"}, {"information_schema"}, {"mysql"}},
>>>>>>> 1cf51dd5
			},
			{
				Query:          "/* client a */ CALL DOLT_BRANCH('-d', 'branch2');",
				ExpectedErrStr: "Error 1105: unsafe to delete or rename branches in use in other sessions; use --force to force the change",
			},
			{
				Query:    "/* client a */ CALL DOLT_BRANCH('-df', 'branch2');",
				Expected: []sql.Row{{0}},
			},
			{
				Query:    "/* client a */ SHOW DATABASES;",
				Expected: []sql.Row{{"dolt"}, {"dolt/branch1"}, {"information_schema"}, {"mysql"}},
			},
			{
				// Call a stored procedure since this searches across all databases and will
				// fail if a branch-qualified database exists for a missing branch.
				Query:    "/* client a */ CALL DOLT_BRANCH('branch3');",
				Expected: []sql.Row{{0}},
			},
		},
	},
	{
		Name: "Test branch renaming when clients are using a branch-qualified database",
		SetUpScript: []string{
			"call dolt_branch('branch1');",
			"call dolt_branch('branch2');",
		},
		Assertions: []queries.ScriptTestAssertion{
			{
				Query:    "/* client a */ use dolt/branch1;",
				Expected: []sql.Row{},
			},
			{
				Query:    "/* client a */ SELECT DATABASE(), ACTIVE_BRANCH();",
				Expected: []sql.Row{{"dolt/branch1", "branch1"}},
			},
			{
				Query:    "/* client b */ use dolt/branch2;",
				Expected: []sql.Row{},
			},
			{
				Query:    "/* client b */ SELECT DATABASE(), ACTIVE_BRANCH();",
				Expected: []sql.Row{{"dolt/branch2", "branch2"}},
			},
			{
				Query:    "/* client a */ SHOW DATABASES;",
<<<<<<< HEAD
				Expected: []sql.Row{{"dolt"}, {"dolt/branch1"}, {"information_schema"}},
=======
				Expected: []sql.Row{{"dolt"}, {"dolt/branch1"}, {"dolt/branch2"}, {"information_schema"}, {"mysql"}},
>>>>>>> 1cf51dd5
			},
			{
				Query:          "/* client a */ CALL DOLT_BRANCH('-m', 'branch2', 'newName');",
				ExpectedErrStr: "Error 1105: unsafe to delete or rename branches in use in other sessions; use --force to force the change",
			},
			{
				Query:    "/* client a */ CALL DOLT_BRANCH('-mf', 'branch2', 'newName');",
				Expected: []sql.Row{{0}},
			},
			{
				Query:    "/* client a */ SHOW DATABASES;",
				Expected: []sql.Row{{"dolt"}, {"dolt/branch1"}, {"information_schema"}, {"mysql"}},
			},
			{
				// Call a stored procedure since this searches across all databases and will
				// fail if a branch-qualified database exists for a missing branch.
				Query:    "/* client a */ CALL DOLT_BRANCH('branch3');",
				Expected: []sql.Row{{0}},
			},
		},
	},
}

// TestDoltMultiSessionBehavior runs tests that exercise multi-session logic on a running SQL server. Statements
// are sent through the server, from out of process, instead of directly to the in-process engine API.
func TestDoltMultiSessionBehavior(t *testing.T) {
	testMultiSessionScriptTests(t, DoltBranchMultiSessionScriptTests)
}

func testMultiSessionScriptTests(t *testing.T, tests []queries.ScriptTest) {
	for _, test := range tests {
		sc, serverConfig := startServer(t, true, "", "")
		sc.WaitForStart()

		conn1, sess1 := newConnection(t, serverConfig)
		conn2, sess2 := newConnection(t, serverConfig)

		t.Run(test.Name, func(t *testing.T) {
			for _, setupStatement := range test.SetUpScript {
				_, err := sess1.Exec(setupStatement)
				require.NoError(t, err)
			}

			for _, assertion := range test.Assertions {
				t.Run(assertion.Query, func(t *testing.T) {
					var activeSession *dbr.Session
					if strings.Contains(strings.ToLower(assertion.Query), "/* client a */") {
						activeSession = sess1
					} else if strings.Contains(strings.ToLower(assertion.Query), "/* client b */") {
						activeSession = sess2
					} else {
						require.Fail(t, "unsupported client specification: "+assertion.Query)
					}

					rows, err := activeSession.Query(assertion.Query)

					if len(assertion.ExpectedErrStr) > 0 {
						require.EqualError(t, err, assertion.ExpectedErrStr)
					} else if assertion.ExpectedErr != nil {
						require.True(t, assertion.ExpectedErr.Is(err))
					} else if assertion.Expected != nil {
						require.NoError(t, err)
						assertResultsEqual(t, assertion.Expected, rows)
					} else {
						require.Fail(t, "unsupported ScriptTestAssertion property: %v", assertion)
					}
					if rows != nil {
						require.NoError(t, rows.Close())
					}
				})
			}
		})

		require.NoError(t, conn1.Close())
		require.NoError(t, conn2.Close())

		sc.StopServer()
		sc.WaitForClose()
	}
}

func makeDestinationSlice(t *testing.T, columnTypes []*gosql.ColumnType) []interface{} {
	dest := make([]any, len(columnTypes))
	for i, columnType := range columnTypes {
		switch strings.ToLower(columnType.DatabaseTypeName()) {
		case "int", "tinyint", "bigint":
			var integer int
			dest[i] = &integer
		case "text":
			var s string
			dest[i] = &s
		default:
			require.Fail(t, "unsupported type: "+columnType.DatabaseTypeName())
		}
	}

	return dest
}

func assertResultsEqual(t *testing.T, expected []sql.Row, rows *gosql.Rows) {
	columnTypes, err := rows.ColumnTypes()
	assert.NoError(t, err)
	dest := makeDestinationSlice(t, columnTypes)

	for _, expectedRow := range expected {
		ok := rows.Next()
		if !ok {
			assert.Fail(t, "Fewer results than expected")
		}
		err := rows.Scan(dest...)
		assert.NoError(t, err)
		assert.Equal(t, len(expectedRow), len(dest),
			"Different number of columns returned than expected")

		for j, expectedValue := range expectedRow {
			switch strings.ToUpper(columnTypes[j].DatabaseTypeName()) {
			case "TEXT":
				actualValue, ok := dest[j].(*string)
				assert.True(t, ok)
				assert.Equal(t, expectedValue, *actualValue)
			case "INT", "TINYINT", "BIGINT":
				actualValue, ok := dest[j].(*int)
				assert.True(t, ok)
				assert.Equal(t, expectedValue, *actualValue)
			default:
				assert.Fail(t, "Unsupported datatype: %s", columnTypes[j].DatabaseTypeName())
			}
		}
	}

	if rows.Next() {
		assert.Fail(t, "More results than expected")
	}
}

// startServer will start sql-server with given host, unix socket file path and whether to use specific port, which is defined randomly.
func startServer(t *testing.T, withPort bool, host string, unixSocketPath string) (*sqlserver.ServerController, sqlserver.ServerConfig) {
	dEnv := dtestutils.CreateTestEnv()
	serverConfig := sqlserver.DefaultServerConfig()

	if withPort {
		rand.Seed(time.Now().UnixNano())
		port := 15403 + rand.Intn(25)
		serverConfig = serverConfig.WithPort(port)
	}
	if host != "" {
		serverConfig = serverConfig.WithHost(host)
	}
	if unixSocketPath != "" {
		serverConfig = serverConfig.WithSocket(unixSocketPath)
	}

	sc := sqlserver.NewServerController()
	go func() {
		_, _ = sqlserver.Serve(context.Background(), "", serverConfig, sc, dEnv)
	}()
	err := sc.WaitForStart()
	require.NoError(t, err)

	return sc, serverConfig
}

// newConnection takes sqlserver.serverConfig and opens a connection, and will return that connection with a new session
func newConnection(t *testing.T, serverConfig sqlserver.ServerConfig) (*dbr.Connection, *dbr.Session) {
	const dbName = "dolt"
	conn, err := dbr.Open("mysql", sqlserver.ConnectionString(serverConfig, dbName), nil)
	require.NoError(t, err)
	sess := conn.NewSession(nil)
	return conn, sess
}

func TestDoltServerRunningUnixSocket(t *testing.T) {
	if runtime.GOOS == "windows" {
		t.Skip("unix sockets not supported on Windows")
	}
	const defaultUnixSocketPath = "/tmp/mysql.sock"

	// Running unix socket server
	sc, serverConfig := startServer(t, false, "", defaultUnixSocketPath)
	sc.WaitForStart()
	require.True(t, strings.Contains(sqlserver.ConnectionString(serverConfig, "dolt"), "unix"))

	// default unix socket connection works
	localConn, localSess := newConnection(t, serverConfig)
	rows, err := localSess.Query("select 1")
	require.NoError(t, err)
	assertResultsEqual(t, []sql.Row{{1}}, rows)

	t.Run("connecting to local server with tcp connections", func(t *testing.T) {
		// connect with port defined
		serverConfigWithPortOnly := sqlserver.DefaultServerConfig().WithPort(3306)
		conn1, sess1 := newConnection(t, serverConfigWithPortOnly)
		rows1, err := sess1.Query("select 1")
		require.NoError(t, err)
		assertResultsEqual(t, []sql.Row{{1}}, rows1)

		// connect with host defined
		serverConfigWithPortandHost := sqlserver.DefaultServerConfig().WithHost("127.0.0.1")
		conn2, sess2 := newConnection(t, serverConfigWithPortandHost)
		rows2, err := sess2.Query("select 1")
		require.NoError(t, err)
		assertResultsEqual(t, []sql.Row{{1}}, rows2)

		// connect with port and host defined
		serverConfigWithPortandHost1 := sqlserver.DefaultServerConfig().WithPort(3306).WithHost("0.0.0.0")
		conn3, sess3 := newConnection(t, serverConfigWithPortandHost1)
		rows3, err := sess3.Query("select 1")
		require.NoError(t, err)
		assertResultsEqual(t, []sql.Row{{1}}, rows3)

		// close connections
		require.NoError(t, conn3.Close())
		require.NoError(t, conn2.Close())
		require.NoError(t, conn1.Close())
	})

	require.NoError(t, localConn.Close())

	// Stopping unix socket server
	sc.StopServer()
	err = sc.WaitForClose()
	require.NoError(t, err)
	require.NoFileExists(t, defaultUnixSocketPath)

	// Running TCP socket server
	tcpSc, tcpServerConfig := startServer(t, true, "0.0.0.0", "")
	tcpSc.WaitForStart()
	require.False(t, strings.Contains(sqlserver.ConnectionString(tcpServerConfig, "dolt"), "unix"))

	t.Run("host and port specified, there should not be unix socket created", func(t *testing.T) {
		// unix socket connection should fail
		localServerConfig := sqlserver.DefaultServerConfig().WithSocket(defaultUnixSocketPath)
		conn, sess := newConnection(t, localServerConfig)
		_, err := sess.Query("select 1")
		require.Error(t, err)
		require.NoError(t, conn.Close())

		// connection with the host and port define should work
		conn1, sess1 := newConnection(t, tcpServerConfig)
		rows1, err := sess1.Query("select 1")
		require.NoError(t, err)
		assertResultsEqual(t, []sql.Row{{1}}, rows1)
		require.NoError(t, conn1.Close())
	})

	// Stopping TCP socket server
	tcpSc.StopServer()
	err = tcpSc.WaitForClose()
	require.NoError(t, err)
}<|MERGE_RESOLUTION|>--- conflicted
+++ resolved
@@ -132,11 +132,7 @@
 			},
 			{
 				Query:    "/* client a */ SHOW DATABASES;",
-<<<<<<< HEAD
-				Expected: []sql.Row{{"dolt"}, {"dolt/branch1"}, {"information_schema"}},
-=======
-				Expected: []sql.Row{{"dolt"}, {"dolt/branch1"}, {"dolt/branch2"}, {"information_schema"}, {"mysql"}},
->>>>>>> 1cf51dd5
+				Expected: []sql.Row{{"dolt"}, {"dolt/branch1"}, {"information_schema"}, {"mysql"}},
 			},
 			{
 				Query:          "/* client a */ CALL DOLT_BRANCH('-d', 'branch2');",
@@ -183,11 +179,7 @@
 			},
 			{
 				Query:    "/* client a */ SHOW DATABASES;",
-<<<<<<< HEAD
-				Expected: []sql.Row{{"dolt"}, {"dolt/branch1"}, {"information_schema"}},
-=======
-				Expected: []sql.Row{{"dolt"}, {"dolt/branch1"}, {"dolt/branch2"}, {"information_schema"}, {"mysql"}},
->>>>>>> 1cf51dd5
+				Expected: []sql.Row{{"dolt"}, {"dolt/branch1"}, {"information_schema"}, {"mysql"}},
 			},
 			{
 				Query:          "/* client a */ CALL DOLT_BRANCH('-m', 'branch2', 'newName');",
