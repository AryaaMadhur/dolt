// Copyright 2019 Dolthub, Inc.
//
// Licensed under the Apache License, Version 2.0 (the "License");
// you may not use this file except in compliance with the License.
// You may obtain a copy of the License at
//
//     http://www.apache.org/licenses/LICENSE-2.0
//
// Unless required by applicable law or agreed to in writing, software
// distributed under the License is distributed on an "AS IS" BASIS,
// WITHOUT WARRANTIES OR CONDITIONS OF ANY KIND, either express or implied.
// See the License for the specific language governing permissions and
// limitations under the License.

package doltdb

import (
	"errors"
	"strconv"
	"strings"
)

func isDigit(b byte) bool {
	return b >= byte('0') && b <= byte('9')
}

func parseInstructions(aSpec string) ([]int, error) {
	instructions := make([]int, 0)

	for i := 0; i < len(aSpec); i++ {
		currInst := aSpec[i]

		start := i
		for i+1 < len(aSpec) && isDigit(aSpec[i+1]) {
			i++
		}

		num := 1

		if start != i {
			var err error
			numStr := aSpec[start+1 : i+1]
			num, err = strconv.Atoi(numStr)

			if err != nil {
				return nil, err
			}
		}

		switch currInst {
		case '^':
			instructions = append(instructions, num-1)
		case '~':
			for j := 0; j < num; j++ {
				instructions = append(instructions, 0)
			}
		default:
			return nil, errors.New("Invalid HEAD spec: " + aSpec)
		}
	}

	return instructions, nil
}

var emptyASpec = &AncestorSpec{"", []int{}}

// AncestorSpec supports using ^, ^N, and ~N together to specify an ancestor of a commit.
<<<<<<< HEAD
//
//	^ after a commit spec means the first parent of that commit. ^<n> means the <n>th parent (i.e. <rev>^ is equivalent
//	  to <rev>^1). As a special rule.
//	~<n> after a commit spec means the commit object that is the <n>th generation grand-parent of the named commit
//	  object, following only the first parents. I.e. <rev>~3 is equivalent to <rev>^^^ which is equivalent to
//	  <rev>^1^1^1. See below for an illustration of the usage of this form.
=======
// ^ after a commit spec means the first parent of that commit. ^<n> means the <n>th parent (i.e. <rev>^ is equivalent
// to <rev>^1). As a special rule.
// ~<n> after a commit spec means the commit object that is the <n>th generation grand-parent of the named commit
// object, following only the first parents. I.e. <rev>~3 is equivalent to <rev>^^^ which is equivalent to
// <rev>^1^1^1. See below for an illustration of the usage of this form.
>>>>>>> 59b8d649
type AncestorSpec struct {

	// SpecStr is string representation of the AncestorSpec
	SpecStr string

	// Instructions is a slice of parent indices. As you walk up the ancestor tree the first instruction is the index of
	// the parent that should be used.  The second index is the index of that parents parent that should be used. etc.
	// When you've exhausted the instructions you've reached the referenced commit.
	Instructions []int
}

// NewAncestorSpec takes an input string and validates it and converts it to a set of instructions used in walking up
// the ancestor tree
func NewAncestorSpec(s string) (*AncestorSpec, error) {
	if s == "" {
		return emptyASpec, nil
	}

	inst, err := parseInstructions(s)

	if err != nil {
		return nil, err
	}

	return &AncestorSpec{s, inst}, nil
}

// SplitAncestorSpec takes a string that is a commit spec suffixed with an ancestor spec, and splits them apart.
// If there is no ancestor spec then only the commit spec will be returned and the ancestorSpec will have no empty.
func SplitAncestorSpec(s string) (string, *AncestorSpec, error) {
	cleanStr := strings.TrimSpace(s)

	cIdx := strings.IndexByte(cleanStr, '^')
	tIdx := strings.IndexByte(cleanStr, '~')

	if cIdx == -1 && tIdx == -1 {
		return cleanStr, emptyASpec, nil
	}

	idx := cIdx
	if cIdx == -1 || (tIdx != -1 && tIdx < cIdx) {
		idx = tIdx
	}

	commitSpec := cleanStr[:idx]
	as, err := NewAncestorSpec(s[idx:])

	if err != nil {
		return "", emptyASpec, err
	}

	return commitSpec, as, nil
}<|MERGE_RESOLUTION|>--- conflicted
+++ resolved
@@ -65,20 +65,11 @@
 var emptyASpec = &AncestorSpec{"", []int{}}
 
 // AncestorSpec supports using ^, ^N, and ~N together to specify an ancestor of a commit.
-<<<<<<< HEAD
-//
-//	^ after a commit spec means the first parent of that commit. ^<n> means the <n>th parent (i.e. <rev>^ is equivalent
-//	  to <rev>^1). As a special rule.
-//	~<n> after a commit spec means the commit object that is the <n>th generation grand-parent of the named commit
-//	  object, following only the first parents. I.e. <rev>~3 is equivalent to <rev>^^^ which is equivalent to
-//	  <rev>^1^1^1. See below for an illustration of the usage of this form.
-=======
 // ^ after a commit spec means the first parent of that commit. ^<n> means the <n>th parent (i.e. <rev>^ is equivalent
 // to <rev>^1). As a special rule.
 // ~<n> after a commit spec means the commit object that is the <n>th generation grand-parent of the named commit
 // object, following only the first parents. I.e. <rev>~3 is equivalent to <rev>^^^ which is equivalent to
 // <rev>^1^1^1. See below for an illustration of the usage of this form.
->>>>>>> 59b8d649
 type AncestorSpec struct {
 
 	// SpecStr is string representation of the AncestorSpec
