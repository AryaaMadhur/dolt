--- conflicted
+++ resolved
@@ -1161,11 +1161,7 @@
 	}, nil
 }
 
-<<<<<<< HEAD
 func (m *secondaryMerger) merge(ctx *sql.Context, diff tree.ThreeWayDiff, leftSchema, rightSchema schema.Schema, tm *TableMerger, finalSchema schema.Schema) error {
-=======
-func (m *secondaryMerger) merge(ctx *sql.Context, diff tree.ThreeWayDiff, sourceSch schema.Schema) error {
->>>>>>> 5d31f836
 	var err error
 	for _, idx := range m.leftMut {
 		switch diff.Op {
@@ -1184,9 +1180,12 @@
 					return fmt.Errorf("cannot merge keyless tables with reordered columns")
 				}
 			} else {
-<<<<<<< HEAD
-				valueMappedToMergeSchema := remapTuple(diff.Right, rightSchema.GetValueDescriptor(), m.valueMerger.rightMapping)
-				newTupleValue = val.NewTuple(m.valueMerger.syncPool, valueMappedToMergeSchema...)
+				tempTupleValue, err := remapTupleWithColumnDefaults(ctx, diff.Key, diff.Right, finalSchema.GetValueDescriptor(),
+					m.valueMerger.rightMapping, m.tableMerger, m.mergedSchema, m.valueMerger.syncPool, true)
+				if err != nil {
+					return err
+				}
+				newTupleValue = tempTupleValue
 				if diff.Base != nil {
 					baseTupleValue, err = remapTupleWithColumnDefaults(ctx, diff.Key, diff.Base, leftSchema.GetValueDescriptor(), m.valueMerger.rightMapping,
 						tm, finalSchema, m.valueMerger.syncPool, false)
@@ -1194,14 +1193,6 @@
 						return err
 					}
 				}
-=======
-				tempTupleValue, err := remapTupleWithColumnDefaults(ctx, diff.Key, diff.Right, sourceSch.GetValueDescriptor(),
-					m.valueMerger.rightMapping, m.tableMerger, m.mergedSchema, m.valueMerger.syncPool, true)
-				if err != nil {
-					return err
-				}
-				newTupleValue = tempTupleValue
->>>>>>> 5d31f836
 			}
 
 			err = applyEdit(ctx, idx, diff.Key, baseTupleValue, newTupleValue)
