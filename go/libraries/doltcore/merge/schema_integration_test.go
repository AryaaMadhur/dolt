--- conflicted
+++ resolved
@@ -39,14 +39,8 @@
 	args args
 }
 
-<<<<<<< HEAD
 func (tc testCommand) exec(t *testing.T, ctx context.Context, dEnv *env.DoltEnv) int {
-	return tc.cmd.Exec(ctx, tc.cmd.Name(), tc.args, dEnv)
-=======
-func (tc testCommand) exec(t *testing.T, ctx context.Context, dEnv *env.DoltEnv) {
-	exitCode := tc.cmd.Exec(ctx, tc.cmd.Name(), tc.args, dEnv, nil)
-	require.Equal(t, 0, exitCode)
->>>>>>> a6d02445
+	return tc.cmd.Exec(ctx, tc.cmd.Name(), tc.args, dEnv, nil)
 }
 
 type args []string
