--- conflicted
+++ resolved
@@ -61,11 +61,7 @@
 )
 
 const (
-<<<<<<< HEAD
-	Version = "1.7.3"
-=======
 	Version = "1.7.4"
->>>>>>> 106799fe
 )
 
 var dumpDocsCommand = &commands.DumpDocsCmd{}
