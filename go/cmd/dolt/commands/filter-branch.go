--- conflicted
+++ resolved
@@ -228,7 +228,7 @@
 	opts := editor.Options{Deaf: dEnv.DbEaFactory(), Tempdir: dEnv.TempTableFilesDir()}
 	db := dsqle.NewDatabase(dbName, dEnv.DbData(), opts)
 
-	mrEnv, err := env.DoltEnvAsMultiEnv(ctx, dEnv)
+	mrEnv, err := env.MultiEnvForDirectory(ctx, dEnv.Config.WriteableConfig(), dEnv.FS, dEnv.Version, dEnv.IgnoreLockFile, dEnv)
 	if err != nil {
 		return nil, nil, err
 	}
@@ -244,14 +244,7 @@
 		return nil, nil, err
 	}
 
-<<<<<<< HEAD
-	opts := editor.Options{Deaf: dEnv.DbEaFactory(), Tempdir: dEnv.TempTableFilesDir()}
-	db := dsqle.NewDatabase(dbName, dEnv.DbData(), opts)
-
-	mrEnv, err := env.MultiEnvForDirectory(ctx, dEnv.Config.WriteableConfig(), dEnv.FS, dEnv.Version, dEnv.IgnoreLockFile, dEnv)
-=======
 	err = sqlCtx.SetSessionVariable(sqlCtx, dsess.TransactionsDisabledSysVar, true)
->>>>>>> 755f502d
 	if err != nil {
 		return nil, nil, err
 	}
