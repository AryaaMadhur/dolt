// Copyright 2019-2020 Dolthub, Inc.
//
// Licensed under the Apache License, Version 2.0 (the "License");
// you may not use this file except in compliance with the License.
// You may obtain a copy of the License at
//
//     http://www.apache.org/licenses/LICENSE-2.0
//
// Unless required by applicable law or agreed to in writing, software
// distributed under the License is distributed on an "AS IS" BASIS,
// WITHOUT WARRANTIES OR CONDITIONS OF ANY KIND, either express or implied.
// See the License for the specific language governing permissions and
// limitations under the License.

package sqlserver

import (
	"context"
	"fmt"
	"net"
	"net/http"
	"strconv"
	"time"

	"github.com/dolthub/go-mysql-server/server"
	"github.com/dolthub/go-mysql-server/sql"
	"github.com/dolthub/vitess/go/mysql"
	"github.com/prometheus/client_golang/prometheus/promhttp"
	"github.com/sirupsen/logrus"

	"github.com/dolthub/dolt/go/cmd/dolt/cli"
	"github.com/dolthub/dolt/go/cmd/dolt/commands/engine"
	"github.com/dolthub/dolt/go/libraries/doltcore/env"
	_ "github.com/dolthub/dolt/go/libraries/doltcore/sqle/dfunctions"
	"github.com/dolthub/dolt/go/libraries/doltcore/sqlserver"
)

// Serve starts a MySQL-compatible server. Returns any errors that were encountered.
func Serve(
	ctx context.Context,
	version string,
	serverConfig ServerConfig,
	serverController *ServerController,
	dEnv *env.DoltEnv,
) (startError error, closeError error) {
	if serverConfig == nil {
		cli.Println("No configuration given, using defaults")
		serverConfig = DefaultServerConfig()
	}

	// Code is easier to work through if we assume that serverController is never nil
	if serverController == nil {
		serverController = NewServerController()
	}

	var mySQLServer *server.Server
	// This guarantees unblocking on any routines with a waiting `ServerController`
	defer func() {
		if mySQLServer != nil {
			serverController.registerCloseFunction(startError, mySQLServer.Close)
		} else {
			serverController.registerCloseFunction(startError, func() error { return nil })
		}
		serverController.StopServer()
		serverController.serverStopped(closeError)
		sqlserver.SetRunningServer(nil)
	}()

	if startError = ValidateConfig(serverConfig); startError != nil {
		return startError, nil
	}

	lgr := logrus.StandardLogger()
	lgr.Out = cli.CliErr

	if serverConfig.LogLevel() != LogLevel_Info {
		var level logrus.Level
		level, startError = logrus.ParseLevel(serverConfig.LogLevel().String())
		if startError != nil {
			cli.PrintErr(startError)
			return
		}
		logrus.SetLevel(level)
	}
	logrus.SetFormatter(LogFormat{})

	isReadOnly := false
	if serverConfig.ReadOnly() {
		isReadOnly = true
	}

	serverConf := server.Config{Protocol: "tcp"}

	if serverConfig.PersistenceBehavior() == loadPerisistentGlobals {
		serverConf, startError = serverConf.NewConfig()
		if startError != nil {
			return
		}
	}

	serverConf.DisableClientMultiStatements = serverConfig.DisableClientMultiStatements()

	var mrEnv *env.MultiRepoEnv
	dbNamesAndPaths := serverConfig.DatabaseNamesAndPaths()

	if len(dbNamesAndPaths) == 0 {
		if len(serverConfig.DataDir()) > 0 && serverConfig.DataDir() != "." {
			fs, err := dEnv.FS.WithWorkingDir(serverConfig.DataDir())
			if err != nil {
				return err, nil
			}

			// TODO: this should be the global config, probably?
			mrEnv, err = env.MultiEnvForDirectory(ctx, dEnv.Config.WriteableConfig(), fs, dEnv.Version)
			if err != nil {
				return err, nil
			}
		} else {
			var err error
			mrEnv, err = env.DoltEnvAsMultiEnv(ctx, dEnv)
			if err != nil {
				return err, nil
			}
		}
	} else {
		var err error
		fs := dEnv.FS
		if len(serverConfig.DataDir()) > 0 {
			fs, err = fs.WithWorkingDir(serverConfig.DataDir())
			if err != nil {
				return err, nil
			}
		}

		// TODO: this should be the global config, probably?
		mrEnv, err = env.LoadMultiEnv(ctx, env.GetCurrentUserHomeDir, dEnv.Config.WriteableConfig(), fs, version, dbNamesAndPaths...)

		if err != nil {
			return err, nil
		}
	}

	portAsString := strconv.Itoa(serverConfig.Port())
	hostPort := net.JoinHostPort(serverConfig.Host(), portAsString)

	if portInUse(hostPort) {
		portInUseError := fmt.Errorf("Port %s already in use.", portAsString)
		return portInUseError, nil
	}

	readTimeout := time.Duration(serverConfig.ReadTimeout()) * time.Millisecond
	writeTimeout := time.Duration(serverConfig.WriteTimeout()) * time.Millisecond

	tlsConfig, err := LoadTLSConfig(serverConfig)
	if err != nil {
		return nil, err
	}

	// Do not set the value of Version.  Let it default to what go-mysql-server uses.  This should be equivalent
	// to the value of mysql that we support.
	serverConf.Address = hostPort
	serverConf.ConnReadTimeout = readTimeout
	serverConf.ConnWriteTimeout = writeTimeout
	serverConf.MaxConnections = serverConfig.MaxConnections()
	serverConf.TLSConfig = tlsConfig
	serverConf.RequireSecureTransport = serverConfig.RequireSecureTransport()

	// Create SQL Engine with users
	config := &engine.SqlEngineConfig{
		InitialDb:    "",
		IsReadOnly:   isReadOnly,
		PrivFilePath: serverConfig.PrivilegeFilePath(),
		ServerUser:   serverConfig.User(),
		ServerPass:   serverConfig.Password(),
		Autocommit:   serverConfig.AutoCommit(),
	}
<<<<<<< HEAD
	users, roles, colStats, err := privileges.LoadPrivileges()
	if err != nil {
		return err, nil
	}
	var tempUsers []gms.TemporaryUser
	if len(users) == 0 && len(serverConfig.User()) > 0 {
		tempUsers = append(tempUsers, gms.TemporaryUser{
			Username: serverConfig.User(),
			Password: serverConfig.Password(),
		})
	}
	sqlEngine, err := engine.NewSqlEngine(ctx, mrEnv, engine.FormatTabular, "", isReadOnly, tempUsers, serverConfig.AutoCommit())
=======
	sqlEngine, err := engine.NewSqlEngine(
		ctx,
		mrEnv,
		engine.FormatTabular,
		config,
	)
>>>>>>> e1ba5fd0
	if err != nil {
		return err, nil
	}
	defer sqlEngine.Close()

<<<<<<< HEAD
	sqlEngine.GetUnderlyingEngine().Analyzer.Catalog.GrantTables.SetPersistCallback(privileges.SavePrivileges)
	err = sqlEngine.GetUnderlyingEngine().Analyzer.Catalog.GrantTables.LoadData(sql.NewEmptyContext(), users, roles, colStats)
	if err != nil {
		return err, nil
	}

=======
>>>>>>> e1ba5fd0
	labels := serverConfig.MetricsLabels()
	listener := newMetricsListener(labels)
	defer listener.Close()

	mySQLServer, startError = server.NewServer(
		serverConf,
		sqlEngine.GetUnderlyingEngine(),
		newSessionBuilder(sqlEngine),
		listener,
	)

	if startError != nil {
		cli.PrintErr(startError)
		return
	} else {
		sqlserver.SetRunningServer(mySQLServer)
	}

	var metSrv *http.Server
	if serverConfig.MetricsHost() != "" && serverConfig.MetricsPort() > 0 {
		mux := http.NewServeMux()
		mux.Handle("/metrics", promhttp.Handler())

		metSrv = &http.Server{
			Addr:    fmt.Sprintf("%s:%d", serverConfig.MetricsHost(), serverConfig.MetricsPort()),
			Handler: mux,
		}

		go func() {
			_ = metSrv.ListenAndServe()
		}()
	}

	serverController.registerCloseFunction(startError, func() error {
		if metSrv != nil {
			metSrv.Close()
		}

		return mySQLServer.Close()
	})

	closeError = mySQLServer.Start()
	if closeError != nil {
		cli.PrintErr(closeError)
		return
	}
	return
}

func portInUse(hostPort string) bool {
	timeout := time.Second
	conn, _ := net.DialTimeout("tcp", hostPort, timeout)
	if conn != nil {
		defer conn.Close()
		return true
	}
	return false
}

func newSessionBuilder(se *engine.SqlEngine) server.SessionBuilder {
	return func(ctx context.Context, conn *mysql.Conn, host string) (sql.Session, error) {
		mysqlSess, err := server.DefaultSessionBuilder(ctx, conn, host)
		if err != nil {
			return nil, err
		}
		mysqlBaseSess, ok := mysqlSess.(*sql.BaseSession)
		if !ok {
			return nil, fmt.Errorf("unknown GMS base session type")
		}

		return se.NewDoltSession(ctx, mysqlBaseSess)
	}
}<|MERGE_RESOLUTION|>--- conflicted
+++ resolved
@@ -174,41 +174,17 @@
 		ServerPass:   serverConfig.Password(),
 		Autocommit:   serverConfig.AutoCommit(),
 	}
-<<<<<<< HEAD
-	users, roles, colStats, err := privileges.LoadPrivileges()
-	if err != nil {
-		return err, nil
-	}
-	var tempUsers []gms.TemporaryUser
-	if len(users) == 0 && len(serverConfig.User()) > 0 {
-		tempUsers = append(tempUsers, gms.TemporaryUser{
-			Username: serverConfig.User(),
-			Password: serverConfig.Password(),
-		})
-	}
-	sqlEngine, err := engine.NewSqlEngine(ctx, mrEnv, engine.FormatTabular, "", isReadOnly, tempUsers, serverConfig.AutoCommit())
-=======
 	sqlEngine, err := engine.NewSqlEngine(
 		ctx,
 		mrEnv,
 		engine.FormatTabular,
 		config,
 	)
->>>>>>> e1ba5fd0
 	if err != nil {
 		return err, nil
 	}
 	defer sqlEngine.Close()
 
-<<<<<<< HEAD
-	sqlEngine.GetUnderlyingEngine().Analyzer.Catalog.GrantTables.SetPersistCallback(privileges.SavePrivileges)
-	err = sqlEngine.GetUnderlyingEngine().Analyzer.Catalog.GrantTables.LoadData(sql.NewEmptyContext(), users, roles, colStats)
-	if err != nil {
-		return err, nil
-	}
-
-=======
->>>>>>> e1ba5fd0
 	labels := serverConfig.MetricsLabels()
 	listener := newMetricsListener(labels)
 	defer listener.Close()
