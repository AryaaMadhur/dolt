// Copyright 2020 Dolthub, Inc.
//
// Licensed under the Apache License, Version 2.0 (the "License");
// you may not use this file except in compliance with the License.
// You may obtain a copy of the License at
//
//     http://www.apache.org/licenses/LICENSE-2.0
//
// Unless required by applicable law or agreed to in writing, software
// distributed under the License is distributed on an "AS IS" BASIS,
// WITHOUT WARRANTIES OR CONDITIONS OF ANY KIND, either express or implied.
// See the License for the specific language governing permissions and
// limitations under the License.

package sqlserver

import (
	"path/filepath"
	"strings"
	"unicode"
	"unicode/utf8"

	"gopkg.in/yaml.v2"

	"github.com/dolthub/dolt/go/cmd/dolt/commands/engine"
	"github.com/dolthub/dolt/go/libraries/doltcore/env"
	"github.com/dolthub/dolt/go/libraries/doltcore/sqle/cluster"
)

func strPtr(s string) *string {
	return &s
}

func nillableStrPtr(s string) *string {
	if s == "" {
		return nil
	}
	return &s
}

func nillableBoolPtr(b bool) *bool {
	if b == false {
		return nil
	}
	return &b
}

func boolPtr(b bool) *bool {
	return &b
}

func uint64Ptr(n uint64) *uint64 {
	return &n
}

func intPtr(n int) *int {
	return &n
}

// BehaviorYAMLConfig contains server configuration regarding how the server should behave
type BehaviorYAMLConfig struct {
	ReadOnly   *bool `yaml:"read_only"`
	AutoCommit *bool
	// PersistenceBehavior regulates loading persisted system variable configuration.
	PersistenceBehavior *string `yaml:"persistence_behavior"`
	// Disable processing CLIENT_MULTI_STATEMENTS support on the
	// sql server.  Dolt's handling of CLIENT_MULTI_STATEMENTS is currently
	// broken. If a client advertises to support it (mysql cli client
	// does), and then sends statements that contain embedded unquoted ';'s
	// (such as a CREATE TRIGGER), then those incoming queries will be
	// misprocessed.
	DisableClientMultiStatements *bool `yaml:"disable_client_multi_statements"`
}

// UserYAMLConfig contains server configuration regarding the user account clients must use to connect
type UserYAMLConfig struct {
	Name     *string
	Password *string
}

// DatabaseYAMLConfig contains information on a database that this server will provide access to
type DatabaseYAMLConfig struct {
	Name string
	Path string
}

// ListenerYAMLConfig contains information on the network connection that the server will open
type ListenerYAMLConfig struct {
	HostStr            *string `yaml:"host"`
	PortNumber         *int    `yaml:"port"`
	MaxConnections     *uint64 `yaml:"max_connections"`
	ReadTimeoutMillis  *uint64 `yaml:"read_timeout_millis"`
	WriteTimeoutMillis *uint64 `yaml:"write_timeout_millis"`
	// TLSKey is a file system path to an unencrypted private TLS key in PEM format.
	TLSKey *string `yaml:"tls_key"`
	// TLSCert is a file system path to a TLS certificate chain in PEM format.
	TLSCert *string `yaml:"tls_cert"`
	// RequireSecureTransport can enable a mode where non-TLS connections are turned away.
	RequireSecureTransport *bool `yaml:"require_secure_transport"`
	// AllowCleartextPasswords enables use of cleartext passwords.
	AllowCleartextPasswords *bool `yaml:"allow_cleartext_passwords"`
	// Socket is unix socket file path
	Socket *string `yaml:"socket"`
}

// PerformanceYAMLConfig contains configuration parameters for performance tweaking
type PerformanceYAMLConfig struct {
	QueryParallelism *int `yaml:"query_parallelism"`
}

type MetricsYAMLConfig struct {
	Labels map[string]string `yaml:"labels"`
	Host   *string           `yaml:"host"`
	Port   *int              `yaml:"port"`
}

type RemotesapiYAMLConfig struct {
	Port_field *int `yaml:"port"`
}

func (r RemotesapiYAMLConfig) Port() int {
	return *r.Port_field
}

type UserSessionVars struct {
	Name string            `yaml:"name"`
	Vars map[string]string `yaml:"vars"`
}

// YAMLConfig is a ServerConfig implementation which is read from a yaml file
type YAMLConfig struct {
	LogLevelStr       *string               `yaml:"log_level"`
	BehaviorConfig    BehaviorYAMLConfig    `yaml:"behavior"`
	UserConfig        UserYAMLConfig        `yaml:"user"`
	ListenerConfig    ListenerYAMLConfig    `yaml:"listener"`
	DatabaseConfig    []DatabaseYAMLConfig  `yaml:"databases"`
	PerformanceConfig PerformanceYAMLConfig `yaml:"performance"`
	DataDirStr        *string               `yaml:"data_dir"`
	CfgDirStr         *string               `yaml:"cfg_dir"`
	MetricsConfig     MetricsYAMLConfig     `yaml:"metrics"`
	RemotesapiConfig  RemotesapiYAMLConfig  `yaml:"remotesapi"`
	ClusterCfg        *ClusterYAMLConfig    `yaml:"cluster"`
	PrivilegeFile     *string               `yaml:"privilege_file"`
	Vars              []UserSessionVars     `yaml:"user_session_vars"`
	Jwks              []engine.JwksConfig   `yaml:"jwks"`
	GoldenMysqlConn   *string               `yaml:"golden_mysql_conn"`
}

var _ ServerConfig = YAMLConfig{}
var _ validatingServerConfig = YAMLConfig{}

func NewYamlConfig(configFileData []byte) (YAMLConfig, error) {
	var cfg YAMLConfig
	err := yaml.UnmarshalStrict(configFileData, &cfg)
	return cfg, err
}

func serverConfigAsYAMLConfig(cfg ServerConfig) YAMLConfig {
	return YAMLConfig{
		LogLevelStr: strPtr(string(cfg.LogLevel())),
		BehaviorConfig: BehaviorYAMLConfig{
			boolPtr(cfg.ReadOnly()),
			boolPtr(cfg.AutoCommit()),
			strPtr(cfg.PersistenceBehavior()),
			boolPtr(cfg.DisableClientMultiStatements()),
		},
		UserConfig: UserYAMLConfig{strPtr(cfg.User()), strPtr(cfg.Password())},
		ListenerConfig: ListenerYAMLConfig{
			strPtr(cfg.Host()),
			intPtr(cfg.Port()),
			uint64Ptr(cfg.MaxConnections()),
			uint64Ptr(cfg.ReadTimeout()),
			uint64Ptr(cfg.WriteTimeout()),
			nillableStrPtr(cfg.TLSKey()),
			nillableStrPtr(cfg.TLSCert()),
			nillableBoolPtr(cfg.RequireSecureTransport()),
			nillableBoolPtr(cfg.AllowCleartextPasswords()),
			nillableStrPtr(cfg.Socket()),
		},
		DatabaseConfig: nil,
	}
}

// String returns the YAML representation of the config
func (cfg YAMLConfig) String() string {
	data, err := yaml.Marshal(cfg)

	if err != nil {
		return "Failed to marshal as yaml: " + err.Error()
	}

	unformatted := string(data)

	// format the yaml to be easier to read.
	lines := strings.Split(unformatted, "\n")

	var formatted []string
	formatted = append(formatted, lines[0])
	for i := 1; i < len(lines); i++ {
		if len(lines[i]) == 0 {
			continue
		}

		r, _ := utf8.DecodeRuneInString(lines[i])
		if !unicode.IsSpace(r) {
			formatted = append(formatted, "")
		}

		formatted = append(formatted, lines[i])
	}

	result := strings.Join(formatted, "\n")
	return result
}

// Host returns the domain that the server will run on. Accepts an IPv4 or IPv6 address, in addition to localhost.
func (cfg YAMLConfig) Host() string {
	if cfg.ListenerConfig.HostStr == nil {
		return defaultHost
	}

	return *cfg.ListenerConfig.HostStr
}

// Port returns the port that the server will run on. The valid range is [1024, 65535].
func (cfg YAMLConfig) Port() int {
	if cfg.ListenerConfig.PortNumber == nil {
		return defaultPort
	}

	return *cfg.ListenerConfig.PortNumber
}

// ReadTimeout returns the read timeout in milliseconds.
func (cfg YAMLConfig) ReadTimeout() uint64 {
	if cfg.ListenerConfig.ReadTimeoutMillis == nil {
		return defaultTimeout
	}

	return *cfg.ListenerConfig.ReadTimeoutMillis
}

// WriteTimeout returns the write timeout in milliseconds.
func (cfg YAMLConfig) WriteTimeout() uint64 {
	if cfg.ListenerConfig.WriteTimeoutMillis == nil {
		return defaultTimeout
	}

	return *cfg.ListenerConfig.WriteTimeoutMillis
}

// User returns the username that connecting clients must use.
func (cfg YAMLConfig) User() string {
	if cfg.UserConfig.Name == nil {
		return defaultUser
	}

	return *cfg.UserConfig.Name
}

// Password returns the password that connecting clients must use.
func (cfg YAMLConfig) Password() string {
	if cfg.UserConfig.Password == nil {
		return defaultPass
	}

	return *cfg.UserConfig.Password
}

// ReadOnly returns whether the server will only accept read statements or all statements.
func (cfg YAMLConfig) ReadOnly() bool {
	if cfg.BehaviorConfig.ReadOnly == nil {
		return defaultReadOnly
	}

	return *cfg.BehaviorConfig.ReadOnly
}

// AutoCommit defines the value of the @@autocommit session variable used on every connection
func (cfg YAMLConfig) AutoCommit() bool {
	if cfg.BehaviorConfig.AutoCommit == nil {
		return defaultAutoCommit
	}

	return *cfg.BehaviorConfig.AutoCommit
}

// LogLevel returns the level of logging that the server will use.
func (cfg YAMLConfig) LogLevel() LogLevel {
	if cfg.LogLevelStr == nil {
		return defaultLogLevel
	}

	return LogLevel(*cfg.LogLevelStr)
}

// DatabaseNamesAndPaths returns an array of env.EnvNameAndPathObjects corresponding to the databases to be loaded in
// a multiple db configuration. If nil is returned the server will look for a database in the current directory and
// give it a name automatically.
func (cfg YAMLConfig) DatabaseNamesAndPaths() []env.EnvNameAndPath {
	var dbNamesAndPaths []env.EnvNameAndPath
	for _, dbConfig := range cfg.DatabaseConfig {
		dbNamesAndPaths = append(dbNamesAndPaths, env.EnvNameAndPath{Name: dbConfig.Name, Path: dbConfig.Path})
	}

	return dbNamesAndPaths
}

// MaxConnections returns the maximum number of simultaneous connections the server will allow.  The default is 1
func (cfg YAMLConfig) MaxConnections() uint64 {
	if cfg.ListenerConfig.MaxConnections == nil {
		return defaultMaxConnections
	}

	return *cfg.ListenerConfig.MaxConnections
}

// DisableClientMultiStatements returns true if the server should run in a mode
// where the CLIENT_MULTI_STATEMENTS option are ignored and every incoming
// ComQuery packet is assumed to be a standalone query.
func (cfg YAMLConfig) DisableClientMultiStatements() bool {
	if cfg.BehaviorConfig.DisableClientMultiStatements == nil {
		return false
	}

	return *cfg.BehaviorConfig.DisableClientMultiStatements
}

// MetricsLabels returns labels that are applied to all prometheus metrics
func (cfg YAMLConfig) MetricsLabels() map[string]string {
	return cfg.MetricsConfig.Labels
}

func (cfg YAMLConfig) MetricsHost() string {
	if cfg.MetricsConfig.Host == nil {
		return defaultMetricsHost
	}

	return *cfg.MetricsConfig.Host
}

func (cfg YAMLConfig) MetricsPort() int {
	if cfg.MetricsConfig.Host == nil {
		return defaultMetricsPort
	}

	return *cfg.MetricsConfig.Port
}

func (cfg YAMLConfig) RemotesapiPort() *int {
	return cfg.RemotesapiConfig.Port_field
}

// PrivilegeFilePath returns the path to the file which contains all needed privilege information in the form of a
// JSON string.
func (cfg YAMLConfig) PrivilegeFilePath() string {
	if cfg.PrivilegeFile != nil {
		return *cfg.PrivilegeFile
	}
	return filepath.Join(cfg.CfgDir(), defaultPrivilegeFilePath)
}

// UserVars is an array containing user specific session variables
func (cfg YAMLConfig) UserVars() []UserSessionVars {
	if cfg.Vars != nil {
		return cfg.Vars
	}

	return nil
}

// JwksConfig is JSON Web Key Set config, and used to validate a user authed with a jwt (JSON Web Token).
func (cfg YAMLConfig) JwksConfig() []engine.JwksConfig {
	if cfg.Jwks != nil {
		return cfg.Jwks
	}
	return nil
}

func (cfg YAMLConfig) AllowCleartextPasswords() bool {
	if cfg.ListenerConfig.AllowCleartextPasswords == nil {
		return defaultAllowCleartextPasswords
	}
	return *cfg.ListenerConfig.AllowCleartextPasswords
}

// QueryParallelism returns the parallelism that should be used by the go-mysql-server analyzer
func (cfg YAMLConfig) QueryParallelism() int {
	if cfg.PerformanceConfig.QueryParallelism == nil {
		return defaultQueryParallelism
	}

	return *cfg.PerformanceConfig.QueryParallelism
}

// TLSKey returns a path to the servers PEM-encoded private TLS key. "" if there is none.
func (cfg YAMLConfig) TLSKey() string {
	if cfg.ListenerConfig.TLSKey == nil {
		return ""
	}
	return *cfg.ListenerConfig.TLSKey
}

// TLSCert returns a path to the servers PEM-encoded TLS certificate chain. "" if there is none.
func (cfg YAMLConfig) TLSCert() string {
	if cfg.ListenerConfig.TLSCert == nil {
		return ""
	}
	return *cfg.ListenerConfig.TLSCert
}

// RequireSecureTransport is true if the server should reject non-TLS connections.
func (cfg YAMLConfig) RequireSecureTransport() bool {
	if cfg.ListenerConfig.RequireSecureTransport == nil {
		return false
	}
	return *cfg.ListenerConfig.RequireSecureTransport
}

// PersistenceBehavior is "load" if we include persisted system globals on server init
func (cfg YAMLConfig) PersistenceBehavior() string {
	if cfg.BehaviorConfig.PersistenceBehavior == nil {
		return loadPerisistentGlobals
	}
	return *cfg.BehaviorConfig.PersistenceBehavior
}

// DataDir is the path to a directory to use as the data dir, both to create new databases and locate existing ones.
func (cfg YAMLConfig) DataDir() string {
	if cfg.DataDirStr != nil {
		return *cfg.DataDirStr
	}
	return defaultDataDir
}

// CfgDir is the path to a directory to use to store the dolt configuration files.
func (cfg YAMLConfig) CfgDir() string {
	if cfg.CfgDirStr != nil {
		return *cfg.CfgDirStr
	}
	return filepath.Join(cfg.DataDir(), defaultCfgDir)
}

// Socket is a path to the unix socket file
func (cfg YAMLConfig) Socket() string {
	if cfg.ListenerConfig.Socket == nil {
		return ""
	}
	// if defined but empty -> default
	if *cfg.ListenerConfig.Socket == "" {
		return defaultUnixSocketFilePath
	}
	return *cfg.ListenerConfig.Socket
}

<<<<<<< HEAD
func (cfg YAMLConfig) goldenMysqlConnectionString() (s string) {
	if cfg.GoldenMysqlConn != nil {
		s = *cfg.GoldenMysqlConn
	}
	return
=======
func (cfg YAMLConfig) ClusterConfig() cluster.Config {
	if cfg.ClusterCfg == nil {
		return nil
	}
	return cfg.ClusterCfg
}

type ClusterYAMLConfig struct {
	StandbyRemotes_field []standbyRemoteYAMLConfig   `yaml:"standby_remotes"`
	BootstrapRole_field  string                      `yaml:"bootstrap_role"`
	BootstrapEpoch_field int                         `yaml:"bootstrap_epoch"`
	Remotesapi           clusterRemotesAPIYAMLConfig `yaml:"remotesapi"`
}

type standbyRemoteYAMLConfig struct {
	Name_field              string `yaml:"name"`
	RemoteURLTemplate_field string `yaml:"remote_url_template"`
}

func (c standbyRemoteYAMLConfig) Name() string {
	return c.Name_field
}

func (c standbyRemoteYAMLConfig) RemoteURLTemplate() string {
	return c.RemoteURLTemplate_field
}

func (c *ClusterYAMLConfig) StandbyRemotes() []cluster.StandbyRemoteConfig {
	ret := make([]cluster.StandbyRemoteConfig, len(c.StandbyRemotes_field))
	for i := range c.StandbyRemotes_field {
		ret[i] = c.StandbyRemotes_field[i]
	}
	return ret
}

func (c *ClusterYAMLConfig) BootstrapRole() string {
	return c.BootstrapRole_field
}

func (c *ClusterYAMLConfig) BootstrapEpoch() int {
	return c.BootstrapEpoch_field
}

func (c *ClusterYAMLConfig) RemotesAPIConfig() cluster.RemotesAPIConfig {
	return c.Remotesapi
}

type clusterRemotesAPIYAMLConfig struct {
	P int `yaml:"port"`
}

func (c clusterRemotesAPIYAMLConfig) Port() int {
	return c.P
>>>>>>> c0524493
}<|MERGE_RESOLUTION|>--- conflicted
+++ resolved
@@ -453,13 +453,13 @@
 	return *cfg.ListenerConfig.Socket
 }
 
-<<<<<<< HEAD
 func (cfg YAMLConfig) goldenMysqlConnectionString() (s string) {
 	if cfg.GoldenMysqlConn != nil {
 		s = *cfg.GoldenMysqlConn
 	}
 	return
-=======
+}
+
 func (cfg YAMLConfig) ClusterConfig() cluster.Config {
 	if cfg.ClusterCfg == nil {
 		return nil
@@ -513,5 +513,4 @@
 
 func (c clusterRemotesAPIYAMLConfig) Port() int {
 	return c.P
->>>>>>> c0524493
 }