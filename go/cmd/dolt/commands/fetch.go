--- conflicted
+++ resolved
@@ -158,14 +158,10 @@
 	return nil
 }
 
-<<<<<<< HEAD
 func fetchRemoteBranch(ctx context.Context, dEnv *env.DoltEnv, rem env.Remote, srcDB, destDB *doltdb.DoltDB, srcRef, destRef ref.DoltRef) errhand.VerboseError {
-=======
-func fetchRemoteBranch(ctx context.Context, rem env.Remote, srcDB, destDB *doltdb.DoltDB, srcRef, destRef ref.DoltRef) errhand.VerboseError {
 	evt := events.GetEventFromContext(ctx)
 	evt.SetAttribute(eventsapi.AttributeID_ACTIVE_REMOTE_URL, rem.Url)
 
->>>>>>> 2ae756e0
 	cs, _ := doltdb.NewCommitSpec("HEAD", srcRef.String())
 	cm, err := srcDB.Resolve(ctx, cs)
 
