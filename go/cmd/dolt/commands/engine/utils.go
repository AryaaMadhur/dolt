// Copyright 2021 Dolthub, Inc.
//
// Licensed under the Apache License, Version 2.0 (the "License");
// you may not use this file except in compliance with the License.
// You may obtain a copy of the License at
//
//     http://www.apache.org/licenses/LICENSE-2.0
//
// Unless required by applicable law or agreed to in writing, software
// distributed under the License is distributed on an "AS IS" BASIS,
// WITHOUT WARRANTIES OR CONDITIONS OF ANY KIND, either express or implied.
// See the License for the specific language governing permissions and
// limitations under the License.

package engine

import (
	"context"

	"github.com/dolthub/dolt/go/libraries/doltcore/env"
	"github.com/dolthub/dolt/go/libraries/doltcore/sqle"
	"github.com/dolthub/dolt/go/libraries/doltcore/sqle/dsess"
	"github.com/dolthub/dolt/go/libraries/doltcore/table/editor"
	"github.com/dolthub/dolt/go/libraries/utils/filesys"
)

// CollectDBs takes a MultiRepoEnv and creates Database objects from each environment and returns a slice of these
// objects.
func CollectDBs(ctx context.Context, mrEnv *env.MultiRepoEnv, useBulkEditor bool) ([]dsess.SqlDatabase, []filesys.Filesys, error) {
	var dbs []dsess.SqlDatabase
	var locations []filesys.Filesys
	var db dsess.SqlDatabase

	err := mrEnv.Iter(func(name string, dEnv *env.DoltEnv) (stop bool, err error) {
		db, err = newDatabase(ctx, name, dEnv, useBulkEditor)
		if err != nil {
			return false, err
		}

		dbs = append(dbs, db)
		locations = append(locations, dEnv.FS)

		return false, nil
	})

	if err != nil {
		return nil, nil, err
	}

	return dbs, locations, nil
}

func newDatabase(ctx context.Context, name string, dEnv *env.DoltEnv, useBulkEditor bool) (sqle.Database, error) {
	deaf := dEnv.DbEaFactory()
	if useBulkEditor {
		deaf = dEnv.BulkDbEaFactory()
	}
	tmpDir, err := dEnv.TempTableFilesDir()
	if err != nil {
		return sqle.Database{}, err
	}
	opts := editor.Options{
		Deaf:    deaf,
		Tempdir: tmpDir,
	}
	return sqle.NewDatabase(ctx, name, dEnv.DbData(), opts)
<<<<<<< HEAD
}

// newReplicaDatabase creates a new dsqle.ReadReplicaDatabase. If the doltdb.SkipReplicationErrorsKey global variable is set,
// skip errors related to database construction only and return a partially functional dsqle.ReadReplicaDatabase
// that will log warnings when attempting to perform replica commands.
func newReplicaDatabase(ctx context.Context, name string, remoteName string, dEnv *env.DoltEnv) (sqle.ReadReplicaDatabase, error) {
	tmpDir, err := dEnv.TempTableFilesDir()
	if err != nil {
		return sqle.ReadReplicaDatabase{}, err
	}
	opts := editor.Options{
		Deaf:    dEnv.DbEaFactory(),
		Tempdir: tmpDir,
	}

	db, err := sqle.NewDatabase(ctx, name, dEnv.DbData(), opts)
	if err != nil {
		return sqle.ReadReplicaDatabase{}, err
	}

	rrd, err := sqle.NewReadReplicaDatabase(ctx, db, remoteName, dEnv)
	if err != nil {
		err = fmt.Errorf("%w from remote '%s'; %s", sqle.ErrFailedToLoadReplicaDB, remoteName, err.Error())
		if !dsess.IgnoreReplicationErrors() {
			return sqle.ReadReplicaDatabase{}, err
		}
		cli.Println(err)
		// TODO: fix this, we should log warnings and return a normal database in this case, not a broken replica db
		return sqle.ReadReplicaDatabase{Database: db}, nil
	}
	return rrd, nil
}

func getPushOnWriteHook(ctx context.Context, dEnv *env.DoltEnv) (*doltdb.PushOnWriteHook, error) {
	_, val, ok := sql.SystemVariables.GetGlobal(dsess.ReplicateToRemote)
	if !ok {
		return nil, sql.ErrUnknownSystemVariable.New(dsess.ReplicateToRemote)
	} else if val == "" {
		return nil, nil
	}

	remoteName, ok := val.(string)
	if !ok {
		return nil, sql.ErrInvalidSystemVariableValue.New(val)
	}

	remotes, err := dEnv.GetRemotes()
	if err != nil {
		return nil, err
	}

	rem, ok := remotes[remoteName]
	if !ok {
		return nil, fmt.Errorf("%w: '%s'", env.ErrRemoteNotFound, remoteName)
	}

	ddb, err := rem.GetRemoteDB(ctx, types.Format_Default, dEnv)
	if err != nil {
		return nil, err
	}
	tmpDir, err := dEnv.TempTableFilesDir()
	if err != nil {
		return nil, err
	}
	pushHook := doltdb.NewPushOnWriteHook(ddb, tmpDir)
	return pushHook, nil
=======
>>>>>>> a99ff815
}<|MERGE_RESOLUTION|>--- conflicted
+++ resolved
@@ -64,73 +64,4 @@
 		Tempdir: tmpDir,
 	}
 	return sqle.NewDatabase(ctx, name, dEnv.DbData(), opts)
-<<<<<<< HEAD
-}
-
-// newReplicaDatabase creates a new dsqle.ReadReplicaDatabase. If the doltdb.SkipReplicationErrorsKey global variable is set,
-// skip errors related to database construction only and return a partially functional dsqle.ReadReplicaDatabase
-// that will log warnings when attempting to perform replica commands.
-func newReplicaDatabase(ctx context.Context, name string, remoteName string, dEnv *env.DoltEnv) (sqle.ReadReplicaDatabase, error) {
-	tmpDir, err := dEnv.TempTableFilesDir()
-	if err != nil {
-		return sqle.ReadReplicaDatabase{}, err
-	}
-	opts := editor.Options{
-		Deaf:    dEnv.DbEaFactory(),
-		Tempdir: tmpDir,
-	}
-
-	db, err := sqle.NewDatabase(ctx, name, dEnv.DbData(), opts)
-	if err != nil {
-		return sqle.ReadReplicaDatabase{}, err
-	}
-
-	rrd, err := sqle.NewReadReplicaDatabase(ctx, db, remoteName, dEnv)
-	if err != nil {
-		err = fmt.Errorf("%w from remote '%s'; %s", sqle.ErrFailedToLoadReplicaDB, remoteName, err.Error())
-		if !dsess.IgnoreReplicationErrors() {
-			return sqle.ReadReplicaDatabase{}, err
-		}
-		cli.Println(err)
-		// TODO: fix this, we should log warnings and return a normal database in this case, not a broken replica db
-		return sqle.ReadReplicaDatabase{Database: db}, nil
-	}
-	return rrd, nil
-}
-
-func getPushOnWriteHook(ctx context.Context, dEnv *env.DoltEnv) (*doltdb.PushOnWriteHook, error) {
-	_, val, ok := sql.SystemVariables.GetGlobal(dsess.ReplicateToRemote)
-	if !ok {
-		return nil, sql.ErrUnknownSystemVariable.New(dsess.ReplicateToRemote)
-	} else if val == "" {
-		return nil, nil
-	}
-
-	remoteName, ok := val.(string)
-	if !ok {
-		return nil, sql.ErrInvalidSystemVariableValue.New(val)
-	}
-
-	remotes, err := dEnv.GetRemotes()
-	if err != nil {
-		return nil, err
-	}
-
-	rem, ok := remotes[remoteName]
-	if !ok {
-		return nil, fmt.Errorf("%w: '%s'", env.ErrRemoteNotFound, remoteName)
-	}
-
-	ddb, err := rem.GetRemoteDB(ctx, types.Format_Default, dEnv)
-	if err != nil {
-		return nil, err
-	}
-	tmpDir, err := dEnv.TempTableFilesDir()
-	if err != nil {
-		return nil, err
-	}
-	pushHook := doltdb.NewPushOnWriteHook(ddb, tmpDir)
-	return pushHook, nil
-=======
->>>>>>> a99ff815
 }