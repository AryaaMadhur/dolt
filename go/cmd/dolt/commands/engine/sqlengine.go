--- conflicted
+++ resolved
@@ -48,7 +48,6 @@
 }
 
 type SqlEngineConfig struct {
-<<<<<<< HEAD
 	InitialDb      string
 	IsReadOnly     bool
 	DoltCfgDirPath string
@@ -58,16 +57,7 @@
 	ServerHost     string
 	Autocommit     bool
 	Bulk           bool
-=======
-	InitialDb    string
-	IsReadOnly   bool
-	PrivFilePath string
-	ServerUser   string
-	ServerPass   string
-	Autocommit   bool
-	Bulk         bool
 	JwksConfig   []JwksConfig
->>>>>>> 10796c1d
 }
 
 // NewSqlEngine returns a SqlEngine
@@ -114,12 +104,10 @@
 		&gms.Config{IsReadOnly: config.IsReadOnly},
 	).WithBackgroundThreads(bThreads)
 	engine.Analyzer.Catalog.MySQLDb.SetPersister(persister)
-<<<<<<< HEAD
-=======
+
 	engine.Analyzer.Catalog.MySQLDb.SetPlugins(map[string]mysql_db.PlaintextAuthPlugin{
 		"authentication_dolt_jwt": NewAuthenticateDoltJWTPlugin(config.JwksConfig),
 	})
->>>>>>> 10796c1d
 
 	// Load MySQL Db information
 	if err = engine.Analyzer.Catalog.MySQLDb.LoadData(sql.NewEmptyContext(), data); err != nil {
