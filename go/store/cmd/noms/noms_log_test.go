--- conflicted
+++ resolved
@@ -56,13 +56,9 @@
 	commit, ok := sp.GetDataset(context.Background()).MaybeHead()
 	s.True(ok)
 	res, _ := s.MustRun(main, []string{"log", str})
-<<<<<<< HEAD
-	s.Contains(res, commit.Hash(db.Format()).String())
-=======
-	h, err := commit.Hash(types.Format_7_18)
+	h, err := commit.Hash(db.Format())
 	s.NoError(err)
 	s.Contains(res, h.String())
->>>>>>> 55c2412d
 }
 
 func (s *nomsLogTestSuite) TestNomsLog() {
@@ -85,11 +81,7 @@
 	db := sp.GetDatabase(context.Background())
 	ds := sp.GetDataset(context.Background())
 	for i := 0; i < 3; i++ {
-<<<<<<< HEAD
-		data := types.NewStruct(types.Format_Default, "", types.StructData{
-=======
-		data, err := types.NewStruct(types.Format_7_18, "", types.StructData{
->>>>>>> 55c2412d
+		data, err := types.NewStruct(db.Format(), "", types.StructData{
 			"bar": types.Float(i),
 		})
 		s.NoError(err)
@@ -177,28 +169,17 @@
 	s.NoError(err)
 
 	ds, err = addCommit(ds, "1")
-<<<<<<< HEAD
-	h1 := mustHead(ds).Hash(db.Format())
+	s.NoError(err)
+	h1, err := mustHead(ds).Hash(db.Format())
 	s.NoError(err)
 	ds, err = addCommit(ds, "2")
 	s.NoError(err)
-	h2 := mustHead(ds).Hash(db.Format())
+	h2, err := mustHead(ds).Hash(db.Format())
+	s.NoError(err)
 	ds, err = addCommit(ds, "3")
 	s.NoError(err)
-	h3 := mustHead(ds).Hash(db.Format())
-=======
-	s.NoError(err)
-	h1, err := mustHead(ds).Hash(types.Format_7_18)
-	s.NoError(err)
-	ds, err = addCommit(ds, "2")
-	s.NoError(err)
-	h2, err := mustHead(ds).Hash(types.Format_7_18)
-	s.NoError(err)
-	ds, err = addCommit(ds, "3")
-	s.NoError(err)
-	h3, err := mustHead(ds).Hash(types.Format_7_18)
-	s.NoError(err)
->>>>>>> 55c2412d
+	h3, err := mustHead(ds).Hash(db.Format())
+	s.NoError(err)
 
 	dsSpec := spec.CreateValueSpecString("nbs", s.DBDir, dsName)
 	res, _ := s.MustRun(main, []string{"log", "-n1", dsSpec})
@@ -227,11 +208,7 @@
 
 	s.NoError(err)
 
-<<<<<<< HEAD
-	meta := types.NewStruct(db.Format(), "Meta", map[string]types.Value{
-=======
-	meta, err := types.NewStruct(types.Format_7_18, "Meta", map[string]types.Value{
->>>>>>> 55c2412d
+	meta, err := types.NewStruct(db.Format(), "Meta", map[string]types.Value{
 		"longNameForTest": types.String("Yoo"),
 		"test2":           types.String("Hoo"),
 	})
