// Copyright 2021 Dolthub, Inc.
//
// Licensed under the Apache License, Version 2.0 (the "License");
// you may not use this file except in compliance with the License.
// You may obtain a copy of the License at
//
//     http://www.apache.org/licenses/LICENSE-2.0
//
// Unless required by applicable law or agreed to in writing, software
// distributed under the License is distributed on an "AS IS" BASIS,
// WITHOUT WARRANTIES OR CONDITIONS OF ANY KIND, either express or implied.
// See the License for the specific language governing permissions and
// limitations under the License.

package prolly

import (
	"context"
	"fmt"
	"io"
	"strings"

	"github.com/dolthub/dolt/go/store/prolly/message"

	"github.com/dolthub/dolt/go/store/hash"
	"github.com/dolthub/dolt/go/store/pool"
	"github.com/dolthub/dolt/go/store/prolly/tree"
	"github.com/dolthub/dolt/go/store/types"
	"github.com/dolthub/dolt/go/store/val"
)

type Map struct {
	tuples  orderedTree[val.Tuple, val.Tuple, val.TupleDesc]
	keyDesc val.TupleDesc
	valDesc val.TupleDesc
}

type DiffFn func(context.Context, tree.Diff) error

type DiffSummary struct {
	Adds, Removes        uint64
	Changes, CellChanges uint64
	NewSize, OldSize     uint64
}

// NewMap creates an empty prolly tree Map
func NewMap(node tree.Node, ns tree.NodeStore, keyDesc, valDesc val.TupleDesc) Map {
	tuples := orderedTree[val.Tuple, val.Tuple, val.TupleDesc]{
		root:  node,
		ns:    ns,
		order: keyDesc,
	}
	return Map{
		tuples:  tuples,
		keyDesc: keyDesc,
		valDesc: valDesc,
	}
}

// NewMapFromTuples creates a prolly tree Map from slice of sorted Tuples.
func NewMapFromTuples(ctx context.Context, ns tree.NodeStore, keyDesc, valDesc val.TupleDesc, tups ...val.Tuple) (Map, error) {
	if len(tups)%2 != 0 {
		return Map{}, fmt.Errorf("tuples must be key-value pairs")
	}

	return NewMapFromTupleIter(ctx, ns, keyDesc, valDesc, &tupleIter{tuples: tups})
}

type TupleIter interface {
	Next(ctx context.Context) (k, v val.Tuple)
}

<<<<<<< HEAD
func NewMapFromTupleIter(ctx context.Context, ns tree.NodeStore, keyDesc, valDesc val.TupleDesc, iter TupleIter) (Map, error) {
	serializer := message.ProllyMapSerializer{Pool: ns.Pool()}
=======
func NewMapFromProvider(ctx context.Context, ns tree.NodeStore, keyDesc, valDesc val.TupleDesc, iter TupleProvider) (Map, error) {
	serializer := message.NewProllyMapSerializer(valDesc, ns.Pool())
>>>>>>> 37aa190a
	ch, err := tree.NewEmptyChunker(ctx, ns, serializer)
	if err != nil {
		return Map{}, err
	}

	var k, v val.Tuple
	for {
		k, v = iter.Next(ctx)
		if k == nil {
			break
		}
		if err != nil {
			return Map{}, err
		}
		if err = ch.AddPair(ctx, tree.Item(k), tree.Item(v)); err != nil {
			return Map{}, err
		}
	}

	root, err := ch.Done(ctx)
	if err != nil {
		return Map{}, err
	}

	return NewMap(root, ns, keyDesc, valDesc), nil
}

func MutateMapWithTupleIter(ctx context.Context, m Map, iter TupleIter) (Map, error) {
	t := m.tuples
	i := mutationIter{iter: iter}
	s := message.ProllyMapSerializer{
		Pool:    t.ns.Pool(),
		ValDesc: m.valDesc,
	}

	root, err := tree.ApplyMutations(ctx, t.ns, t.root, s, i, t.compareItems)
	if err != nil {
		return Map{}, err
	}

	return Map{
		tuples: orderedTree[val.Tuple, val.Tuple, val.TupleDesc]{
			root:  root,
			ns:    t.ns,
			order: t.order,
		},
		keyDesc: m.keyDesc,
		valDesc: m.valDesc,
	}, nil
}

func DiffMaps(ctx context.Context, from, to Map, cb DiffFn) error {
	return diffOrderedTrees(ctx, from.tuples, to.tuples, cb)
}

func MergeMaps(ctx context.Context, left, right, base Map, cb tree.CollisionFn) (Map, error) {
	serializer := message.NewProllyMapSerializer(left.valDesc, base.NodeStore().Pool())
	tuples, err := mergeOrderedTrees(ctx, left.tuples, right.tuples, base.tuples, cb, serializer, base.valDesc)
	if err != nil {
		return Map{}, err
	}

	return Map{
		tuples:  tuples,
		keyDesc: base.keyDesc,
		valDesc: base.valDesc,
	}, nil
}

// NodeStore returns the map's NodeStore
func (m Map) NodeStore() tree.NodeStore {
	return m.tuples.ns
}

// Mutate makes a MutableMap from a Map.
func (m Map) Mutate() MutableMap {
	return newMutableMap(m)
}

// Count returns the number of key-value pairs in the Map.
func (m Map) Count() int {
	return m.tuples.count()
}

func (m Map) Height() int {
	return m.tuples.height()
}

// HashOf returns the Hash of this Map.
func (m Map) HashOf() hash.Hash {
	return m.tuples.hashOf()
}

// Format returns the NomsBinFormat of this Map.
func (m Map) Format() *types.NomsBinFormat {
	return m.tuples.ns.Format()
}

// Descriptors returns the TupleDesc's from this Map.
func (m Map) Descriptors() (val.TupleDesc, val.TupleDesc) {
	return m.keyDesc, m.valDesc
}

func (m Map) WalkAddresses(ctx context.Context, cb tree.AddressCb) error {
	return m.tuples.walkAddresses(ctx, cb)
}

func (m Map) WalkNodes(ctx context.Context, cb tree.NodeCb) error {
	return m.tuples.walkNodes(ctx, cb)
}

// Get searches for the key-value pair keyed by |key| and passes the results to the callback.
// If |key| is not present in the map, a nil key-value pair are passed.
func (m Map) Get(ctx context.Context, key val.Tuple, cb KeyValueFn[val.Tuple, val.Tuple]) (err error) {
	return m.tuples.get(ctx, key, cb)
}

// Has returns true is |key| is present in the Map.
func (m Map) Has(ctx context.Context, key val.Tuple) (ok bool, err error) {
	return m.tuples.has(ctx, key)
}

func (m Map) Last(ctx context.Context) (key, value val.Tuple, err error) {
	return m.tuples.last(ctx)
}

// IterAll returns a MapIter that iterates over the entire Map.
func (m Map) IterAll(ctx context.Context) (MapIter, error) {
	return m.tuples.iterAll(ctx)
}

// IterAllReverse returns a MapIter that iterates over the entire Map from the end to the beginning.
func (m Map) IterAllReverse(ctx context.Context) (MapIter, error) {
	return m.tuples.iterAllReverse(ctx)
}

// IterOrdinalRange returns a MapIter for the ordinal range beginning at |start| and ending before |stop|.
func (m Map) IterOrdinalRange(ctx context.Context, start, stop uint64) (MapIter, error) {
	return m.tuples.iterOrdinalRange(ctx, start, stop)
}

// IterRange returns a mutableMapIter that iterates over a Range.
func (m Map) IterRange(ctx context.Context, rng Range) (MapIter, error) {
	if rng.isPointLookup(m.keyDesc) {
		return m.pointLookupFromRange(ctx, rng)
	}

	iter, err := treeIterFromRange(ctx, m.tuples.root, m.tuples.ns, rng)
	if err != nil {
		return nil, err
	}
	return filteredIter{iter: iter, rng: rng}, nil
}

func (m Map) Node() tree.Node {
	return m.tuples.root
}

// Pool returns the pool.BuffPool of the underlying tuples' tree.NodeStore
func (m Map) Pool() pool.BuffPool {
	return m.tuples.ns.Pool()
}

func (m Map) pointLookupFromRange(ctx context.Context, rng Range) (*pointLookup, error) {
	cur, err := tree.NewCursorFromSearchFn(ctx, m.tuples.ns, m.tuples.root, rangeStartSearchFn(rng))
	if err != nil {
		return nil, err
	}
	if !cur.Valid() {
		// map does not contain |rng|
		return &pointLookup{}, nil
	}

	key := val.Tuple(cur.CurrentKey())
	value := val.Tuple(cur.CurrentValue())

	if !rng.matches(key) {
		return &pointLookup{}, nil
	}

	return &pointLookup{k: key, v: value}, nil
}

func treeIterFromRange(
	ctx context.Context,
	root tree.Node,
	ns tree.NodeStore,
	rng Range,
) (*orderedTreeIter[val.Tuple, val.Tuple], error) {
	var (
		err   error
		start *tree.Cursor
		stop  *tree.Cursor
	)

	start, err = tree.NewCursorFromSearchFn(ctx, ns, root, rangeStartSearchFn(rng))
	if err != nil {
		return nil, err
	}

	stop, err = tree.NewCursorFromSearchFn(ctx, ns, root, rangeStopSearchFn(rng))
	if err != nil {
		return nil, err
	}

	stopF := func(curr *tree.Cursor) bool {
		return curr.Compare(stop) >= 0
	}

	if stopF(start) {
		start = nil // empty range
	}

	return &orderedTreeIter[val.Tuple, val.Tuple]{curr: start, stop: stopF, step: start.Advance}, nil
}

type pointLookup struct {
	k, v val.Tuple
}

var _ MapIter = &pointLookup{}

func (p *pointLookup) Next(context.Context) (key, value val.Tuple, err error) {
	if p.k == nil || p.v == nil {
		err = io.EOF
	} else {
		key, value = p.k, p.v
		p.k, p.v = nil, nil
	}
	return
}

// DebugFormat formats a Map.
func DebugFormat(ctx context.Context, m Map) (string, error) {
	kd, vd := m.Descriptors()
	iter, err := m.IterAll(ctx)
	if err != nil {
		return "", err
	}
	c := m.Count()

	var sb strings.Builder
	sb.WriteString(fmt.Sprintf("Prolly Map (count: %d) {\n", c))
	for {
		k, v, err := iter.Next(ctx)
		if err == io.EOF {
			break
		}
		if err != nil {
			return "", err
		}

		sb.WriteString("\t")
		sb.WriteString(kd.Format(k))
		sb.WriteString(": ")
		sb.WriteString(vd.Format(v))
		sb.WriteString(",\n")
	}
	sb.WriteString("}")
	return sb.String(), nil
}

// ConvertToSecondaryKeylessIndex converts the given map to a keyless index map.
func ConvertToSecondaryKeylessIndex(m Map) Map {
	keyDesc, valDesc := m.Descriptors()
	newTypes := make([]val.Type, len(keyDesc.Types)+1)
	copy(newTypes, keyDesc.Types)
	newTypes[len(newTypes)-1] = val.Type{Enc: val.Hash128Enc}
	newKeyDesc := val.NewTupleDescriptorWithComparator(keyDesc.Comparator(), newTypes...)
	newTuples := m.tuples
	newTuples.order = newKeyDesc
	return Map{
		tuples:  newTuples,
		keyDesc: newKeyDesc,
		valDesc: valDesc,
	}
}<|MERGE_RESOLUTION|>--- conflicted
+++ resolved
@@ -70,13 +70,8 @@
 	Next(ctx context.Context) (k, v val.Tuple)
 }
 
-<<<<<<< HEAD
 func NewMapFromTupleIter(ctx context.Context, ns tree.NodeStore, keyDesc, valDesc val.TupleDesc, iter TupleIter) (Map, error) {
-	serializer := message.ProllyMapSerializer{Pool: ns.Pool()}
-=======
-func NewMapFromProvider(ctx context.Context, ns tree.NodeStore, keyDesc, valDesc val.TupleDesc, iter TupleProvider) (Map, error) {
 	serializer := message.NewProllyMapSerializer(valDesc, ns.Pool())
->>>>>>> 37aa190a
 	ch, err := tree.NewEmptyChunker(ctx, ns, serializer)
 	if err != nil {
 		return Map{}, err
@@ -107,10 +102,7 @@
 func MutateMapWithTupleIter(ctx context.Context, m Map, iter TupleIter) (Map, error) {
 	t := m.tuples
 	i := mutationIter{iter: iter}
-	s := message.ProllyMapSerializer{
-		Pool:    t.ns.Pool(),
-		ValDesc: m.valDesc,
-	}
+	s := message.NewProllyMapSerializer(m.valDesc, t.ns.Pool())
 
 	root, err := tree.ApplyMutations(ctx, t.ns, t.root, s, i, t.compareItems)
 	if err != nil {
