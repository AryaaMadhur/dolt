// Copyright 2021 Dolthub, Inc.
//
// Licensed under the Apache License, Version 2.0 (the "License");
// you may not use this file except in compliance with the License.
// You may obtain a copy of the License at
//
//     http://www.apache.org/licenses/LICENSE-2.0
//
// Unless required by applicable law or agreed to in writing, software
// distributed under the License is distributed on an "AS IS" BASIS,
// WITHOUT WARRANTIES OR CONDITIONS OF ANY KIND, either express or implied.
// See the License for the specific language governing permissions and
// limitations under the License.

package prolly

import (
	"encoding/binary"
	"math"
	"math/rand"
	"testing"
	"unsafe"

	"github.com/dolthub/dolt/go/gen/fb/serial"
	"github.com/dolthub/dolt/go/store/val"

	"github.com/stretchr/testify/assert"
	"github.com/stretchr/testify/require"
)

func TestRoundTripInts(t *testing.T) {
	keys, values := ascendingIntTuples(t, 10)
	require.True(t, sumTupleSize(keys)+sumTupleSize(values) < maxVectorOffset)

	nd := newTupleLeafNode(keys, values)
	assert.True(t, nd.leafNode())
	assert.Equal(t, len(keys), int(nd.count))
	for i := range keys {
		assert.Equal(t, keys[i], val.Tuple(nd.getKey(i)))
		assert.Equal(t, values[i], val.Tuple(nd.getValue(i)))
	}
}

func TestRoundTripNodeItems(t *testing.T) {
	for trial := 0; trial < 100; trial++ {
		keys, values := randomNodeItemPairs(t, (rand.Int()%101)+50)
		require.True(t, sumSize(keys)+sumSize(values) < maxVectorOffset)

		nd := newLeafNode(keys, values)
		assert.True(t, nd.leafNode())
		assert.Equal(t, len(keys), int(nd.count))
		for i := range keys {
			assert.Equal(t, keys[i], nd.getKey(i))
			assert.Equal(t, values[i], nd.getValue(i))
		}
	}
}

func TestGetKeyValueOffsetsVectors(t *testing.T) {
	for trial := 0; trial < 100; trial++ {
		keys, values := randomNodeItemPairs(t, (rand.Int()%101)+50)
		require.True(t, sumSize(keys)+sumSize(values) < maxVectorOffset)
		nd := newLeafNode(keys, values)

		ko1, vo1 := offsetsFromSlicedBuffers(nd.keys, nd.values)
		ko2, vo2 := offsetsFromFlatbuffer(nd.buf)

		assert.Equal(t, len(ko1), len(ko2))
		assert.Equal(t, len(ko1), len(keys)-1)
		assert.Equal(t, ko1, ko2)

		assert.Equal(t, len(vo1), len(vo2))
		assert.Equal(t, len(vo1), len(values)-1)
		assert.Equal(t, vo1, vo2)

	}
}

func TestNodeSize(t *testing.T) {
	sz := unsafe.Sizeof(Node{})
<<<<<<< HEAD
	assert.Equal(t, 144, int(sz))
}

func TestCountArray(t *testing.T) {
	for k := 0; k < 100; k++ {
		n := testRand.Intn(45) + 5

		counts := make(subtreeCounts, n)
		sum := uint64(0)
		for i := range counts {
			c := testRand.Uint64() % math.MaxUint32
			counts[i] = c
			sum += c
		}
		assert.Equal(t, sum, counts.sum())

		// round trip the array
		buf := writeSubtreeCounts(counts)
		counts = readSubtreeCounts(n, buf)
		assert.Equal(t, sum, counts.sum())
	}
=======
	assert.Equal(t, 136, int(sz))
>>>>>>> f2d6cee3
}

func newLeafNode(keys, values []nodeItem) Node {
	b := &nodeBuilder{
		keys:   keys,
		values: values,
		level:  0,
	}
	return b.build(sharedPool)
}

func newTupleLeafNode(keys, values []val.Tuple) Node {
	ks := make([]nodeItem, len(keys))
	for i := range ks {
		ks[i] = nodeItem(keys[i])
	}
	vs := make([]nodeItem, len(values))
	for i := range vs {
		vs[i] = nodeItem(values[i])
	}
	return newLeafNode(ks, vs)
}

func randomNodeItemPairs(t *testing.T, count int) (keys, values []nodeItem) {
	keys = make([]nodeItem, count)
	for i := range keys {
		sz := (rand.Int() % 41) + 10
		keys[i] = make(nodeItem, sz)
		_, err := rand.Read(keys[i])
		assert.NoError(t, err)
	}

	values = make([]nodeItem, count)
	copy(values, keys)
	rand.Shuffle(len(values), func(i, j int) {
		values[i], values[j] = values[j], values[i]
	})

	return
}

func ascendingIntTuples(t *testing.T, count int) (keys, values []val.Tuple) {
	desc := val.NewTupleDescriptor(val.Type{Enc: val.Uint32Enc})
	bld := val.NewTupleBuilder(desc)

	tups := make([]val.Tuple, count*2)
	for i := range tups {
		bld.PutUint32(0, uint32(i))
		tups[i] = bld.Build(sharedPool)
	}
	keys, values = tups[:count], tups[count:]
	return
}

func sumSize(items []nodeItem) (sz uint64) {
	for _, item := range items {
		sz += uint64(len(item))
	}
	return
}

func sumTupleSize(items []val.Tuple) (sz uint64) {
	for _, item := range items {
		sz += uint64(len(item))
	}
	return
}

func offsetsFromFlatbuffer(buf serial.TupleMap) (ko, vo []uint16) {
	ko = make([]uint16, buf.KeyOffsetsLength())
	for i := range ko {
		ko[i] = buf.KeyOffsets(i)
	}

	vo = make([]uint16, buf.ValueOffsetsLength())
	for i := range vo {
		vo[i] = buf.ValueOffsets(i)
	}

	return
}

func offsetsFromSlicedBuffers(keys, values val.SlicedBuffer) (ko, vo []uint16) {
	ko = deserializeOffsets(keys.Offs)
	vo = deserializeOffsets(values.Offs)
	return
}

func deserializeOffsets(buf []byte) (offs []uint16) {
	offs = make([]uint16, len(buf)/2)
	for i := range offs {
		start, stop := i*2, (i+1)*2
		offs[i] = binary.LittleEndian.Uint16(buf[start:stop])
	}
	return
}<|MERGE_RESOLUTION|>--- conflicted
+++ resolved
@@ -78,8 +78,7 @@
 
 func TestNodeSize(t *testing.T) {
 	sz := unsafe.Sizeof(Node{})
-<<<<<<< HEAD
-	assert.Equal(t, 144, int(sz))
+	assert.Equal(t, 136, int(sz))
 }
 
 func TestCountArray(t *testing.T) {
@@ -100,9 +99,6 @@
 		counts = readSubtreeCounts(n, buf)
 		assert.Equal(t, sum, counts.sum())
 	}
-=======
-	assert.Equal(t, 136, int(sz))
->>>>>>> f2d6cee3
 }
 
 func newLeafNode(keys, values []nodeItem) Node {
