--- conflicted
+++ resolved
@@ -143,13 +143,8 @@
 		return compareAddr(readAddr(left), readAddr(right))
 	case StringAddrEnc:
 		return compareAddr(readAddr(left), readAddr(right))
-<<<<<<< HEAD
-	case ZAddrEnc:
-		return compareZAddr(readZAddr(left), readZAddr(right))
-=======
 	case CellEnc:
 		return compareCell(readCell(left), readCell(right))
->>>>>>> 699174a2
 	default:
 		panic("unknown encoding")
 	}
