--- conflicted
+++ resolved
@@ -69,9 +69,6 @@
 
 func TestAWSTablePersisterPersist(t *testing.T) {
 	ctx := context.Background()
-	calcPartSize := func(rdr chunkReader, maxPartNum uint64) uint64 {
-		return maxTableSize(uint64(mustUint32(rdr.count())), mustUint64(rdr.uncompressedLen())) / maxPartNum
-	}
 
 	r := rand.New(rand.NewSource(1024))
 	const sz15mb = 1 << 20 * 15
@@ -88,14 +85,8 @@
 		testIt := func(t *testing.T, ns string) {
 			t.Run("InMultipleParts", func(t *testing.T) {
 				assert := assert.New(t)
-<<<<<<< HEAD
 				s3svc := makeFakeS3(t)
-				limits := awsLimits{partTarget: calcPartSize(mt, 3)}
-				s3p := awsTablePersister{s3: s3svc, bucket: "bucket", limits: limits, ns: ns, q: &UnlimitedQuotaProvider{}}
-=======
-				s3svc, ddb := makeFakeS3(t), makeFakeDTS(makeFakeDDB(t), nil)
-				s3p := awsTablePersister{s3: s3svc, bucket: "bucket", ddb: ddb, limits: limits5mb, ns: ns, q: &UnlimitedQuotaProvider{}}
->>>>>>> 9c6c9761
+				s3p := awsTablePersister{s3: s3svc, bucket: "bucket", limits: limits5mb, ns: ns, q: &UnlimitedQuotaProvider{}}
 
 				src, err := s3p.Persist(context.Background(), mt, nil, &Stats{})
 				require.NoError(t, err)
@@ -112,14 +103,8 @@
 			t.Run("InSinglePart", func(t *testing.T) {
 				assert := assert.New(t)
 
-<<<<<<< HEAD
 				s3svc := makeFakeS3(t)
-				limits := awsLimits{partTarget: calcPartSize(mt, 1)}
-				s3p := awsTablePersister{s3: s3svc, bucket: "bucket", limits: limits, ns: ns, q: &UnlimitedQuotaProvider{}}
-=======
-				s3svc, ddb := makeFakeS3(t), makeFakeDTS(makeFakeDDB(t), nil)
-				s3p := awsTablePersister{s3: s3svc, bucket: "bucket", ddb: ddb, limits: limits64mb, ns: ns, q: &UnlimitedQuotaProvider{}}
->>>>>>> 9c6c9761
+				s3p := awsTablePersister{s3: s3svc, bucket: "bucket", limits: limits64mb, ns: ns, q: &UnlimitedQuotaProvider{}}
 
 				src, err := s3p.Persist(context.Background(), mt, nil, &Stats{})
 				require.NoError(t, err)
@@ -143,14 +128,8 @@
 					assert.Equal(existingTable.addChunk(computeAddr(c), c), chunkAdded)
 				}
 
-<<<<<<< HEAD
 				s3svc := makeFakeS3(t)
-				limits := awsLimits{partTarget: 1 << 10}
-				s3p := awsTablePersister{s3: s3svc, bucket: "bucket", limits: limits, ns: ns, q: &UnlimitedQuotaProvider{}}
-=======
-				s3svc, ddb := makeFakeS3(t), makeFakeDTS(makeFakeDDB(t), nil)
-				s3p := awsTablePersister{s3: s3svc, bucket: "bucket", ddb: ddb, limits: limits5mb, ns: ns, q: &UnlimitedQuotaProvider{}}
->>>>>>> 9c6c9761
+				s3p := awsTablePersister{s3: s3svc, bucket: "bucket", limits: limits5mb, ns: ns, q: &UnlimitedQuotaProvider{}}
 
 				src, err := s3p.Persist(context.Background(), mt, existingTable, &Stats{})
 				require.NoError(t, err)
@@ -165,13 +144,7 @@
 				assert := assert.New(t)
 
 				s3svc := &failingFakeS3{makeFakeS3(t), sync.Mutex{}, 1}
-<<<<<<< HEAD
-				limits := awsLimits{partTarget: calcPartSize(mt, 4)}
-				s3p := awsTablePersister{s3: s3svc, bucket: "bucket", limits: limits, ns: ns, q: &UnlimitedQuotaProvider{}}
-=======
-				ddb := makeFakeDTS(makeFakeDDB(t), nil)
-				s3p := awsTablePersister{s3: s3svc, bucket: "bucket", ddb: ddb, limits: limits5mb, ns: ns, q: &UnlimitedQuotaProvider{}}
->>>>>>> 9c6c9761
+				s3p := awsTablePersister{s3: s3svc, bucket: "bucket", limits: limits5mb, ns: ns, q: &UnlimitedQuotaProvider{}}
 
 				_, err := s3p.Persist(context.Background(), mt, nil, &Stats{})
 				assert.Error(err)
@@ -302,11 +275,7 @@
 	rl := make(chan struct{}, 8)
 	defer close(rl)
 
-<<<<<<< HEAD
-	newPersister := func(s3svc s3svc) awsTablePersister {
-=======
-	newPersister := func(s3svc s3iface.S3API, ddb *ddbTableStore) awsTablePersister {
->>>>>>> 9c6c9761
+	newPersister := func(s3svc s3iface.S3API) awsTablePersister {
 		return awsTablePersister{
 			s3svc,
 			"bucket",
