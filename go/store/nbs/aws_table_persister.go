// Copyright 2019 Dolthub, Inc.
//
// Licensed under the Apache License, Version 2.0 (the "License");
// you may not use this file except in compliance with the License.
// You may obtain a copy of the License at
//
//     http://www.apache.org/licenses/LICENSE-2.0
//
// Unless required by applicable law or agreed to in writing, software
// distributed under the License is distributed on an "AS IS" BASIS,
// WITHOUT WARRANTIES OR CONDITIONS OF ANY KIND, either express or implied.
// See the License for the specific language governing permissions and
// limitations under the License.
//
// This file incorporates work covered by the following copyright and
// permission notice:
//
// Copyright 2016 Attic Labs, Inc. All rights reserved.
// Licensed under the Apache License, version 2.0:
// http://www.apache.org/licenses/LICENSE-2.0

package nbs

import (
	"bytes"
	"context"
	"errors"
	"fmt"
	"io"
	"net/url"
	"sort"
	"sync"
	"time"

	"github.com/aws/aws-sdk-go/aws"
	"github.com/aws/aws-sdk-go/service/s3"
	"github.com/aws/aws-sdk-go/service/s3/s3iface"
	"github.com/aws/aws-sdk-go/service/s3/s3manager"

	"github.com/dolthub/dolt/go/store/atomicerr"
	"github.com/dolthub/dolt/go/store/chunks"
	"github.com/dolthub/dolt/go/store/util/verbose"
)

const (
	minS3PartSize = 5 * 1 << 20  // 5MiB
	maxS3PartSize = 64 * 1 << 20 // 64MiB
	maxS3Parts    = 10000

	defaultS3PartSize = minS3PartSize // smallest allowed by S3 allows for most throughput
)

type awsTablePersister struct {
	s3     s3iface.S3API
	bucket string
	rl     chan struct{}
	limits awsLimits
	ns     string
	q      MemoryQuotaProvider
}

var _ tablePersister = awsTablePersister{}
var _ tableFilePersister = awsTablePersister{}

type awsLimits struct {
	partTarget, partMin, partMax uint64
}

func (s3p awsTablePersister) Open(ctx context.Context, name addr, chunkCount uint32, stats *Stats) (chunkSource, error) {
	return newAWSChunkSource(
		ctx,
		&s3ObjectReader{s3: s3p.s3, bucket: s3p.bucket, readRl: s3p.rl, ns: s3p.ns},
		s3p.limits,
		name,
		chunkCount,
		s3p.q,
		stats,
	)
}

func (s3p awsTablePersister) Exists(ctx context.Context, name addr, chunkCount uint32, stats *Stats) (bool, error) {
	return tableExistsInChunkSource(
		ctx,
		&s3ObjectReader{s3: s3p.s3, bucket: s3p.bucket, readRl: s3p.rl, ns: s3p.ns},
		s3p.limits,
		name,
		chunkCount,
		s3p.q,
		stats,
	)
}

func (s3p awsTablePersister) CopyTableFile(ctx context.Context, r io.ReadCloser, fileId string, fileSz uint64, chunkCount uint32) error {
	var err error

	defer func() {
		cerr := r.Close()
		if err == nil {
			err = cerr
		}
	}()

<<<<<<< HEAD
	data, err := io.ReadAll(r)
=======
	name, err := parseAddr(fileId)
>>>>>>> 9c6c9761
	if err != nil {
		return err
	}

<<<<<<< HEAD
	return s3p.multipartUpload(ctx, data, fileId)
=======
	if s3p.limits.tableFitsInDynamo(name, int(fileSz), chunkCount) {
		data, err := io.ReadAll(r)
		if err != nil {
			return err
		}
		return s3p.ddb.Write(ctx, name, data)
	}

	return s3p.multipartUpload(ctx, r, fileSz, fileId)
>>>>>>> 9c6c9761
}

func (s3p awsTablePersister) Path() string {
	return s3p.bucket
}

type s3UploadedPart struct {
	idx  int64
	etag string
}

func (s3p awsTablePersister) key(k string) string {
	if s3p.ns != "" {
		return s3p.ns + "/" + k
	}
	return k
}

func (s3p awsTablePersister) Persist(ctx context.Context, mt *memTable, haver chunkReader, stats *Stats) (chunkSource, error) {
	name, data, chunkCount, err := mt.write(haver, stats)

	if err != nil {
		return emptyChunkSource{}, err
	}

	if chunkCount == 0 {
		return emptyChunkSource{}, nil
	}

<<<<<<< HEAD
	err = s3p.multipartUpload(ctx, data, name.String())
=======
	if s3p.limits.tableFitsInDynamo(name, len(data), chunkCount) {
		err := s3p.ddb.Write(ctx, name, data)

		if err != nil {
			return nil, err
		}

		return newReaderFromIndexData(ctx, s3p.q, data, name, &dynamoTableReaderAt{ddb: s3p.ddb, h: name}, s3BlockSize)
	}

	err = s3p.multipartUpload(ctx, bytes.NewReader(data), uint64(len(data)), name.String())
>>>>>>> 9c6c9761

	if err != nil {
		return emptyChunkSource{}, err
	}

	tra := &s3TableReaderAt{&s3ObjectReader{s3: s3p.s3, bucket: s3p.bucket, readRl: s3p.rl, ns: s3p.ns}, name}
	return newReaderFromIndexData(ctx, s3p.q, data, name, tra, s3BlockSize)
}

func (s3p awsTablePersister) multipartUpload(ctx context.Context, r io.Reader, sz uint64, key string) error {
	uploader := s3manager.NewUploaderWithClient(s3p.s3, func(u *s3manager.Uploader) {
		u.PartSize = int64(s3p.limits.partTarget)
	})
	_, err := uploader.Upload(&s3manager.UploadInput{
		Bucket: aws.String(s3p.bucket),
		Key:    aws.String(s3p.key(key)),
		Body:   r,
	})
	return err
}

func (s3p awsTablePersister) startMultipartUpload(ctx context.Context, key string) (string, error) {
	result, err := s3p.s3.CreateMultipartUploadWithContext(ctx, &s3.CreateMultipartUploadInput{
		Bucket: aws.String(s3p.bucket),
		Key:    aws.String(s3p.key(key)),
	})

	if err != nil {
		return "", err
	}

	return *result.UploadId, nil
}

func (s3p awsTablePersister) abortMultipartUpload(ctx context.Context, key, uploadID string) error {
	_, abrtErr := s3p.s3.AbortMultipartUploadWithContext(ctx, &s3.AbortMultipartUploadInput{
		Bucket:   aws.String(s3p.bucket),
		Key:      aws.String(s3p.key(key)),
		UploadId: aws.String(uploadID),
	})

	return abrtErr
}

func (s3p awsTablePersister) completeMultipartUpload(ctx context.Context, key, uploadID string, mpu *s3.CompletedMultipartUpload) error {
	_, err := s3p.s3.CompleteMultipartUploadWithContext(ctx, &s3.CompleteMultipartUploadInput{
		Bucket:          aws.String(s3p.bucket),
		Key:             aws.String(s3p.key(key)),
		MultipartUpload: mpu,
		UploadId:        aws.String(uploadID),
	})

	return err
}

func getNumParts(dataLen, minPartSize uint64) uint64 {
	numParts := dataLen / minPartSize
	if numParts == 0 {
		numParts = 1
	}
	return numParts
}

type partsByPartNum []*s3.CompletedPart

func (s partsByPartNum) Len() int {
	return len(s)
}

func (s partsByPartNum) Less(i, j int) bool {
	return *s[i].PartNumber < *s[j].PartNumber
}

func (s partsByPartNum) Swap(i, j int) {
	s[i], s[j] = s[j], s[i]
}

func (s3p awsTablePersister) ConjoinAll(ctx context.Context, sources chunkSources, stats *Stats) (chunkSource, cleanupFunc, error) {
	plan, err := planRangeCopyConjoin(sources, stats)
	if err != nil {
		return nil, nil, err
	}

	if plan.chunkCount == 0 {
		return emptyChunkSource{}, nil, nil
	}
	t1 := time.Now()
	name := nameFromSuffixes(plan.suffixes())
	err = s3p.executeCompactionPlan(ctx, plan, name.String())

	if err != nil {
		return nil, nil, err
	}

	verbose.Logger(ctx).Sugar().Debugf("Compacted table of %d Kb in %s", plan.totalCompressedData/1024, time.Since(t1))

	tra := &s3TableReaderAt{&s3ObjectReader{s3: s3p.s3, bucket: s3p.bucket, readRl: s3p.rl, ns: s3p.ns}, name}
	cs, err := newReaderFromIndexData(ctx, s3p.q, plan.mergedIndex, name, tra, s3BlockSize)
	return cs, func() {}, err
}

func (s3p awsTablePersister) executeCompactionPlan(ctx context.Context, plan compactionPlan, key string) error {
	uploadID, err := s3p.startMultipartUpload(ctx, key)

	if err != nil {
		return err
	}

	multipartUpload, err := s3p.assembleTable(ctx, plan, key, uploadID)
	if err != nil {
		_ = s3p.abortMultipartUpload(ctx, key, uploadID)
		return err
	}

	return s3p.completeMultipartUpload(ctx, key, uploadID, multipartUpload)
}

func (s3p awsTablePersister) assembleTable(ctx context.Context, plan compactionPlan, key, uploadID string) (*s3.CompletedMultipartUpload, error) {
	if len(plan.sources.sws) > maxS3Parts {
		return nil, errors.New("exceeded maximum parts")
	}

	// Separate plan.sources by amount of chunkData. Tables with >5MB of chunk data (copies) can be added to the new table using S3's multipart upload copy feature. Smaller tables with <5MB of chunk data (manuals) must be read, assembled into |buff|, and then re-uploaded in parts that are larger than 5MB.
	copies, manuals, buff, err := dividePlan(ctx, plan, uint64(s3p.limits.partMin), uint64(s3p.limits.partMax))

	if err != nil {
		return nil, err
	}

	ae := atomicerr.New()
	// Concurrently read data from small tables into |buff|
	var readWg sync.WaitGroup
	for _, man := range manuals {
		readWg.Add(1)
		go func(m manualPart) {
			defer readWg.Done()
			err := m.run(ctx, buff)
			if err != nil {
				ae.SetIfError(fmt.Errorf("failed to read conjoin table data: %w", err))
			}
		}(man)
	}
	readWg.Wait()

	if err := ae.Get(); err != nil {
		return nil, err
	}

	// sendPart calls |doUpload| to send part |partNum|, forwarding errors over |failed| or success over |sent|. Closing (or sending) on |done| will cancel all in-progress calls to sendPart.
	sent, failed, done := make(chan s3UploadedPart), make(chan error), make(chan struct{})
	var uploadWg sync.WaitGroup
	type uploadFn func() (etag string, err error)
	sendPart := func(partNum int64, doUpload uploadFn) {
		if s3p.rl != nil {
			s3p.rl <- struct{}{}
			defer func() { <-s3p.rl }()
		}
		defer uploadWg.Done()

		// Check if upload has been terminated
		select {
		case <-done:
			return
		default:
		}

		etag, err := doUpload()
		if err != nil {
			failed <- err
			return
		}
		// Try to send along part info. In the case that the upload was aborted, reading from done allows this worker to exit correctly.
		select {
		case sent <- s3UploadedPart{int64(partNum), etag}:
		case <-done:
			return
		}
	}

	// Concurrently begin sending all parts using sendPart().
	// First, kick off sending all the copyable parts.
	partNum := int64(1) // Part numbers are 1-indexed
	for _, cp := range copies {
		uploadWg.Add(1)
		go func(cp copyPart, partNum int64) {
			sendPart(partNum, func() (etag string, err error) {
				return s3p.uploadPartCopy(ctx, cp.name, cp.srcOffset, cp.srcLen, key, uploadID, partNum)
			})
		}(cp, partNum)
		partNum++
	}

	// Then, split buff (data from |manuals| and index) into parts and upload those concurrently.
	numManualParts := getNumParts(uint64(len(buff)), s3p.limits.partTarget) // TODO: What if this is too big?
	for i := uint64(0); i < numManualParts; i++ {
		start, end := i*s3p.limits.partTarget, (i+1)*s3p.limits.partTarget
		if i+1 == numManualParts { // If this is the last part, make sure it includes any overflow
			end = uint64(len(buff))
		}
		uploadWg.Add(1)
		go func(data []byte, partNum int64) {
			sendPart(partNum, func() (etag string, err error) {
				return s3p.uploadPart(ctx, data, key, uploadID, partNum)
			})
		}(buff[start:end], partNum)
		partNum++
	}

	// When all the uploads started above are done, close |sent| and |failed| so that the code below will correctly detect that we're done sending parts and move forward.
	go func() {
		uploadWg.Wait()
		close(sent)
		close(failed)
	}()

	// Watch |sent| and |failed| for the results of part uploads. If ever one fails, close |done| to stop all the in-progress or pending sendPart() calls and then bail.
	multipartUpload := &s3.CompletedMultipartUpload{}
	var firstFailure error
	for cont := true; cont; {
		select {
		case sentPart, open := <-sent:
			if open {
				multipartUpload.Parts = append(multipartUpload.Parts, &s3.CompletedPart{
					ETag:       aws.String(sentPart.etag),
					PartNumber: aws.Int64(sentPart.idx),
				})
			}
			cont = open

		case err := <-failed:
			if err != nil && firstFailure == nil { // nil err may happen when failed gets closed
				firstFailure = err
				close(done)
			}
		}
	}

	// If there was any failure detected above, |done| is already closed
	if firstFailure == nil {
		close(done)
	}
	sort.Sort(partsByPartNum(multipartUpload.Parts)) // S3 requires that these be in part-order
	return multipartUpload, firstFailure
}

type copyPart struct {
	name              string
	srcOffset, srcLen int64
}

type manualPart struct {
	src        chunkSource
	start, end int64
}

func (mp manualPart) run(ctx context.Context, buff []byte) error {
	reader, _, err := mp.src.reader(ctx)
	if err != nil {
		return err
	}
	defer reader.Close()
	_, err = io.ReadFull(reader, buff[mp.start:mp.end])
	return err
}

// dividePlan assumes that plan.sources (which is of type chunkSourcesByDescendingDataSize) is correctly sorted by descending data size.
func dividePlan(ctx context.Context, plan compactionPlan, minPartSize, maxPartSize uint64) (copies []copyPart, manuals []manualPart, buff []byte, err error) {
	// NB: if maxPartSize < 2*minPartSize, splitting large copies apart isn't solvable. S3's limits are plenty far enough apart that this isn't a problem in production, but we could violate this in tests.
	if maxPartSize < 2*minPartSize {
		return nil, nil, nil, errors.New("failed to split large copies apart")
	}

	buffSize := uint64(len(plan.mergedIndex))
	i := 0
	for ; i < len(plan.sources.sws); i++ {
		sws := plan.sources.sws[i]
		if sws.dataLen < minPartSize {
			// since plan.sources is sorted in descending chunk-data-length order, we know that sws and all members after it are too small to copy.
			break
		}
		if sws.dataLen <= maxPartSize {
			h := sws.source.hash()
			copies = append(copies, copyPart{h.String(), 0, int64(sws.dataLen)})
			continue
		}

		// Now, we need to break the data into some number of parts such that for all parts minPartSize <= size(part) <= maxPartSize. This code tries to split the part evenly, such that all new parts satisfy the previous inequality. This gets tricky around edge cases. Consider min = 5b and max = 10b and a data length of 101b. You need to send 11 parts, but you can't just send 10 parts of 10 bytes and 1 part of 1 byte -- the last is too small. You also can't send 10 parts of 9 bytes each and 1 part of 11 bytes, because the last is too big. You have to distribute the extra bytes across all the parts so that all of them fall into the proper size range.
		lens := splitOnMaxSize(sws.dataLen, maxPartSize)

		var srcStart int64
		for _, length := range lens {
			h := sws.source.hash()
			copies = append(copies, copyPart{h.String(), srcStart, length})
			srcStart += length
		}
	}
	var offset int64
	for ; i < len(plan.sources.sws); i++ {
		sws := plan.sources.sws[i]
		manuals = append(manuals, manualPart{sws.source, offset, offset + int64(sws.dataLen)})
		offset += int64(sws.dataLen)
		buffSize += sws.dataLen
	}
	buff = make([]byte, buffSize)
	copy(buff[buffSize-uint64(len(plan.mergedIndex)):], plan.mergedIndex)
	return
}

// Splits |dataLen| into the maximum number of roughly-equal part sizes such that each is <= maxPartSize.
func splitOnMaxSize(dataLen, maxPartSize uint64) []int64 {
	numParts := dataLen / maxPartSize
	if dataLen%maxPartSize > 0 {
		numParts++
	}
	baseSize := int64(dataLen / numParts)
	extraBytes := dataLen % numParts
	sizes := make([]int64, numParts)
	for i := range sizes {
		sizes[i] = baseSize
		if extraBytes > 0 {
			sizes[i]++
			extraBytes--
		}
	}
	return sizes
}

func (s3p awsTablePersister) uploadPartCopy(ctx context.Context, src string, srcStart, srcEnd int64, key, uploadID string, partNum int64) (etag string, err error) {
	res, err := s3p.s3.UploadPartCopyWithContext(ctx, &s3.UploadPartCopyInput{
		CopySource:      aws.String(url.PathEscape(s3p.bucket + "/" + s3p.key(src))),
		CopySourceRange: aws.String(s3RangeHeader(srcStart, srcEnd)),
		Bucket:          aws.String(s3p.bucket),
		Key:             aws.String(s3p.key(key)),
		PartNumber:      aws.Int64(int64(partNum)),
		UploadId:        aws.String(uploadID),
	})
	if err == nil {
		etag = *res.CopyPartResult.ETag
	}
	return
}

func (s3p awsTablePersister) uploadPart(ctx context.Context, data []byte, key, uploadID string, partNum int64) (etag string, err error) {
	res, err := s3p.s3.UploadPartWithContext(ctx, &s3.UploadPartInput{
		Bucket:     aws.String(s3p.bucket),
		Key:        aws.String(s3p.key(key)),
		PartNumber: aws.Int64(int64(partNum)),
		UploadId:   aws.String(uploadID),
		Body:       bytes.NewReader(data),
	})
	if err == nil {
		etag = *res.ETag
	}
	return
}

func (s3p awsTablePersister) PruneTableFiles(ctx context.Context, keeper func() []addr, t time.Time) error {
	return chunks.ErrUnsupportedOperation
}

func (s3p awsTablePersister) Close() error {
	return nil
}<|MERGE_RESOLUTION|>--- conflicted
+++ resolved
@@ -100,28 +100,7 @@
 		}
 	}()
 
-<<<<<<< HEAD
-	data, err := io.ReadAll(r)
-=======
-	name, err := parseAddr(fileId)
->>>>>>> 9c6c9761
-	if err != nil {
-		return err
-	}
-
-<<<<<<< HEAD
-	return s3p.multipartUpload(ctx, data, fileId)
-=======
-	if s3p.limits.tableFitsInDynamo(name, int(fileSz), chunkCount) {
-		data, err := io.ReadAll(r)
-		if err != nil {
-			return err
-		}
-		return s3p.ddb.Write(ctx, name, data)
-	}
-
 	return s3p.multipartUpload(ctx, r, fileSz, fileId)
->>>>>>> 9c6c9761
 }
 
 func (s3p awsTablePersister) Path() string {
@@ -151,21 +130,7 @@
 		return emptyChunkSource{}, nil
 	}
 
-<<<<<<< HEAD
-	err = s3p.multipartUpload(ctx, data, name.String())
-=======
-	if s3p.limits.tableFitsInDynamo(name, len(data), chunkCount) {
-		err := s3p.ddb.Write(ctx, name, data)
-
-		if err != nil {
-			return nil, err
-		}
-
-		return newReaderFromIndexData(ctx, s3p.q, data, name, &dynamoTableReaderAt{ddb: s3p.ddb, h: name}, s3BlockSize)
-	}
-
 	err = s3p.multipartUpload(ctx, bytes.NewReader(data), uint64(len(data)), name.String())
->>>>>>> 9c6c9761
 
 	if err != nil {
 		return emptyChunkSource{}, err
