--- conflicted
+++ resolved
@@ -491,15 +491,11 @@
 
 		oldGenSt, err := nbs.NewLocalStore(ctx, types.Format_Default.VersionString(), oldgenDb, 1<<28)
 		d.PanicIfError(err)
-<<<<<<< HEAD
+
+		cs := nbs.NewGenerationalCS(oldGenSt, newGenSt)
+
 		vrw := types.NewValueStore(cs)
 		return datas.NewTypesDatabase(vrw), vrw
-=======
-
-		cs := nbs.NewGenerationalCS(oldGenSt, newGenSt)
-
-		return datas.NewDatabase(cs)
->>>>>>> e36a7d58
 	case "mem":
 		storage := &chunks.MemoryStorage{}
 		cs := storage.NewViewWithDefaultFormat()
@@ -517,13 +513,14 @@
 	}
 }
 
-func getStandardLocalStore(ctx context.Context, dbName string) datas.Database {
+func getStandardLocalStore(ctx context.Context, dbName string) (datas.Database, types.ValueReadWriter) {
 	os.Mkdir(dbName, 0777)
 
 	cs, err := nbs.NewLocalStore(ctx, types.Format_Default.VersionString(), dbName, 1<<28)
 	d.PanicIfError(err)
 
-	return datas.NewDatabase(cs)
+	vrw := types.NewValueStore(cs)
+	return datas.NewTypesDatabase(vrw), vrw
 }
 
 func validateDir(path string) error {
