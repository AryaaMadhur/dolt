--- conflicted
+++ resolved
@@ -79,17 +79,11 @@
 
     server_query "dolt_repo_$$" 1 dolt "" "SET @@GLOBAL.dolt_repo_$$_default_branch = 'this_branch_does_not_exist'" ""
 
-<<<<<<< HEAD
-    server_query "dolt_repo_$$/main" 1 dolt "" "SELECT * from test" ""
-    server_query "dolt_repo_$$/main" 1 dolt "" "CALL DOLT_CHECKOUT('to_keep');" "DOLT_CHECKOUT('to_keep')\n0"
-    server_query "dolt_repo_$$/to_keep" 1 dolt "" "SELECT * from test" ""
-=======
     # We are able to use a database branch revision in the connection string
-    server_query "dolt_repo_$$/main" 1 "SELECT * FROM test;"
+    server_query "dolt_repo_$$/main" 1 dolt "" "SELECT * FROM test;"
 
     # Trying to checkout a new branch throws an error, but doesn't panic
-    server_query "dolt_repo_$$/main" 1 "SELECT DOLT_CHECKOUT('to_keep');" "" "Could not load database dolt_repo_$$"
->>>>>>> 0e840275
+    server_query "dolt_repo_$$/main" 1 dolt "" "SELECT DOLT_CHECKOUT('to_keep');" "" "Could not load database dolt_repo_$$"
 }
 
 @test "deleted-branches: calling DOLT_CHECKOUT on SQL connection with existing branch revision specifier set to existing branch when default branch is deleted does not panic" {
@@ -99,19 +93,13 @@
 
     start_sql_server "dolt_repo_$$"
 
-<<<<<<< HEAD
     server_query "dolt_repo_$$"  1 dolt "" 'delete from dolt_branches where name = "main"' ""
-    server_query "dolt_repo_$$/to_checkout" 1 dolt "" "CALL DOLT_CHECKOUT('to_checkout')" "DOLT_CHECKOUT('to_checkout')\n0"
-    server_query "dolt_repo_$$/to_checkout" 1 dolt "" "SELECT * from test" ""
-=======
-    server_query "dolt_repo_$$"  1 'delete from dolt_branches where name = "main"' ""
 
     # We are able to use a database branch revision in the connection string
-    server_query "dolt_repo_$$/to_keep" 1 "SELECT * FROM test;"
+    server_query "dolt_repo_$$/to_keep" 1 dolt "" "SELECT * FROM test;"
 
     # Trying to checkout a new branch throws an error, but doesn't panic
-    server_query "dolt_repo_$$/to_keep" 1 "SELECT DOLT_CHECKOUT('to_checkout');" "" "Could not load database dolt_repo_$$"
->>>>>>> 0e840275
+    server_query "dolt_repo_$$/to_keep" 1 dolt "" "SELECT DOLT_CHECKOUT('to_checkout');" "" "Could not load database dolt_repo_$$"
 }
 
 @test "deleted-branches: can DOLT_CHECKOUT on SQL connection with dolt_default_branch set to existing branch when checked out branch is deleted" {
