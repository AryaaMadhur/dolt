#!/usr/bin/env bats
load $BATS_TEST_DIRNAME/helper/common.bash
load $BATS_TEST_DIRNAME/helper/query-server-common.bash

# working dir will be test_db
make_test_repo() {
    rm -rf test_db
    mkdir test_db
    cd test_db
    dolt init
}

# working dir will be test_db
make_multi_test_repo() {
    rm -rf test_db
    mkdir test_db
    cd test_db

    mkdir db_dir
    cd db_dir

    mkdir db1
    cd db1
    dolt init
    cd ..

    mkdir db2
    cd db2
    dolt init
    cd ..

    mkdir db3
    cd db3
    dolt init
    cd ..

    cd ..
}

# working dir will be dolt_repo$$
delete_test_repo() {
    stop_sql_server
    cd ..
    rm -rf test_db
}

setup() {
    setup_no_dolt_init
}

teardown() {
    delete_test_repo
    teardown_common
}

<<<<<<< HEAD
@test "sql-privs: no doltcfg directory, makes one" {
    skiponwindows "redirecting SQL to sql-client returns nothing after welcome messages"
    cd repo1
    rm -rf .doltcfg
=======
@test "sql-privs: default options" {
    make_test_repo
>>>>>>> 4031af1a

    start_sql_server test_db

    # expect only dolt user
<<<<<<< HEAD
    run show_users
    [ "$status" -eq 0 ]
    [ "${lines[0]}" = '# Welcome to the Dolt MySQL client.' ]
    [ "${lines[1]}" = "# Statements must be terminated with ';'." ]
    [ "${lines[2]}" = '# "exit" or "quit" (or Ctrl-D) to exit.' ]
    [ "${lines[3]}" = '+------+' ]
    [ "${lines[4]}" = '| User |' ]
    [ "${lines[5]}" = '+------+' ]
    [ "${lines[6]}" = '| dolt |' ]
    [ "${lines[7]}" = '+------+' ]

    # create user
    run create_user

    # expect only dolt user and new_user
    run show_users
    [ "$status" -eq 0 ]
    [ "${lines[0]}" = '# Welcome to the Dolt MySQL client.' ]
    [ "${lines[1]}" = "# Statements must be terminated with ';'." ]
    [ "${lines[2]}" = '# "exit" or "quit" (or Ctrl-D) to exit.' ]
    [ "${lines[3]}" = '+----------+' ]
    [ "${lines[4]}" = '| User     |' ]
    [ "${lines[5]}" = '+----------+' ]
    [ "${lines[6]}" = '| dolt     |' ]
    [ "${lines[7]}" = '| new_user |' ]
    [ "${lines[8]}" = '+----------+' ]

    # restart server
    stop_sql_server
    start_sql_server repo1

    # expect only dolt user and new_user
    run show_users
    [ "$status" -eq 0 ]
    [ "${lines[0]}" = '# Welcome to the Dolt MySQL client.' ]
    [ "${lines[1]}" = "# Statements must be terminated with ';'." ]
    [ "${lines[2]}" = '# "exit" or "quit" (or Ctrl-D) to exit.' ]
    [ "${lines[3]}" = '+----------+' ]
    [ "${lines[4]}" = '| User     |' ]
    [ "${lines[5]}" = '+----------+' ]
    [ "${lines[6]}" = '| dolt     |' ]
    [ "${lines[7]}" = '| new_user |' ]
    [ "${lines[8]}" = '+----------+' ]

    stop_sql_server

    # remove config file
    rm -rf .doltcfg

    # leave the directory
    cd ..
}

@test "sql-privs: multiple doltcfg directories causes error" {
    skiponwindows "redirecting SQL to sql-client returns nothing after welcome messages"
    cd repo1

    rm -rf .doltcfg
    rm -rf inner_db

    mkdir .doltcfg

    mkdir inner_db
    cd inner_db
    mkdir .doltcfg
    dolt init

    run start_sql_server_with_args inner_db
    [ "$status" -eq 1 ]
    [[ "$output" =~ "multiple .doltcfg directories detected" ]] || false

    stop_sql_server

    # remove config directory and inner_db
    cd ..
    rm -rf .doltcfg
    rm -rf inner_db

    cd ..
=======
    server_query test_db 1 "select user from mysql.user order by user" "User\ndolt"

    # check for config directory
    run ls -a
    [[ "$output" =~ ".doltcfg" ]] || false

    # create user
    server_query test_db 1 "create user new_user" ""

    # expect dolt user and new_user
    server_query test_db 1 "select user from mysql.user order by user" "User\ndolt\nnew_user"
}

@test "sql-privs: multiple doltcfg directories causes error" {
    # setup repo
    rm -rf test_db
    mkdir test_db
    cd test_db

    mkdir .doltcfg

    mkdir inner_db
    cd inner_db
    mkdir .doltcfg

    # expect start server to fail
    run start_sql_server inner_db
    [ "$status" -eq 1 ]
    [[ "$output" =~ "multiple .doltcfg directories detected" ]] || false

    cd ..
}

@test "sql-privs: sql-server specify data-dir" {
    make_multi_test_repo

    start_sql_server_with_args --host 0.0.0.0 --user=dolt --data-dir=db_dir

    # show databases, expect all
    server_query db1 1 "show databases" "Database\ndb1\ndb2\ndb3\ninformation_schema"

    # show users, expect just root user
    server_query db1 1 "select user from mysql.user order by user" "User\ndolt"

    # expect no .doltcfg in current directory
    run ls -a
    ! [[ "$output" =~ ".doltcfg" ]] || false

    # expect .doltcfg in $datadir
    run ls -a db_dir
    [[ "$output" =~ ".doltcfg" ]] || false

    # create new user
    server_query db1 1 "create user new_user" ""

    # show users, expect root user and new_user
    server_query db1 1 "select user from mysql.user order by user" "User\ndolt\nnew_user"

    # expect no privileges.db in current directory
    run ls
    ! [[ "$output" =~ "privileges.db" ]] || false

    # expect no privileges.db in $datadir directory
    run ls db_dir
    ! [[ "$output" =~ "privileges.db" ]] || false

    # expect privileges.db in $datadir/.doltcfg
    run ls db_dir/.doltcfg
    [[ "$output" =~ "privileges.db" ]] || false
}

@test "sql-privs: specify doltcfg directory" {
    make_test_repo

    start_sql_server_with_args --host 0.0.0.0 --user=dolt --doltcfg-dir=doltcfgdir

    # show users, expect just root user
    server_query test_db 1 "select user from mysql.user order by user" "User\ndolt"

    # expect only custom doltcfgdir
    run ls -a
    ! [[ "$output" =~ ".doltcfg" ]] || false
    [[ "$output" =~ "doltcfgdir" ]] || false

    # create new_user
    server_query test_db 1 "create user new_user" ""

    # show users, expect root user and new_user
    server_query test_db 1 "select user from mysql.user order by user" "User\ndolt\nnew_user"

    # expect privileges file in doltcfgdir
    run ls doltcfgdir
    [[ "$output" =~ "privileges.db" ]] || false
}

@test "sql-privs: specify privilege file" {
    make_test_repo

    start_sql_server_with_args --host 0.0.0.0 --user=dolt --privilege-file=privs.db

    # show users, expect just root user
    server_query test_db 1 "select user from mysql.user order by user" "User\ndolt"

    # expect default doltcfg directory
    run ls -a
    [[ "$output" =~ ".doltcfg" ]] || false

    # create new_user
    server_query test_db 1 "create user new_user" ""

    # show users, expect root user and new_user
    server_query test_db 1 "select user from mysql.user order by user" "User\ndolt\nnew_user"

    # expect custom privilege file current directory
    run ls
    [[ "$output" =~ "privs.db" ]] || false
}

@test "sql-privs: specify data-dir and doltcfg-dir" {
    make_multi_test_repo

    start_sql_server_with_args --host 0.0.0.0 --user=dolt --data-dir=db_dir --doltcfg-dir=doltcfgdir

    # show databases, expect all
    server_query db1 1 "show databases" "Database\ndb1\ndb2\ndb3\ninformation_schema"

    # show users, expect just root user
    server_query db1 1 "select user from mysql.user order by user" "User\ndolt"

    # expect custom doltcfg in current directory
    run ls -a
    ! [[ "$output" =~ ".doltcfg" ]] || false
    [[ "$output" =~ "doltcfgdir" ]] || false

    # expect no .doltcfg in $datadir
    run ls -a db_dir
    ! [[ "$output" =~ ".doltcfg" ]] || false

    # create new user
    server_query db1 1 "create user new_user" ""

    # show users, expect root user and new_user
    server_query db1 1 "select user from mysql.user order by user" "User\ndolt\nnew_user"

    # expect no privileges.db in current directory
    run ls
    ! [[ "$output" =~ "privileges.db" ]] || false

    # expect no privileges.db in $datadir directory
    run ls db_dir
    ! [[ "$output" =~ "privileges.db" ]] || false

    # expect privileges.db in $doltcfg directory
    run ls doltcfgdir
    [[ "$output" =~ "privileges.db" ]] || false
}

@test "sql-privs: specify data-dir and privilege-file" {
    make_multi_test_repo

    start_sql_server_with_args --host 0.0.0.0 --user=dolt --data-dir=db_dir --privilege-file=privs.db

    # show databases, expect all
    server_query db1 1 "show databases" "Database\ndb1\ndb2\ndb3\ninformation_schema"

    # show users, expect just root user
    server_query db1 1 "select user from mysql.user order by user" "User\ndolt"

    # expect no .doltcfg in current directory
    run ls -a
    ! [[ "$output" =~ ".doltcfg" ]] || false

    # expect .doltcfg in $datadir
    run ls -a db_dir
    [[ "$output" =~ ".doltcfg" ]] || false

    # create new user
    server_query db1 1 "create user new_user" ""

    # show users, expect root user and new_user
    server_query db1 1 "select user from mysql.user order by user" "User\ndolt\nnew_user"

    # expect privs.db in current directory
    run ls
    [[ "$output" =~ "privs.db" ]] || false

    # expect no privileges.db in $datadir directory
    run ls db_dir
    ! [[ "$output" =~ "privs.db" ]] || false

    # expect no privs.db in $doltcfg directory
    run ls db_dir/.doltcfg
    ! [[ "$output" =~ "privs.db" ]] || false
}

@test "sql-privs: specify doltcfg-dir and privilege-file" {
    make_test_repo

    start_sql_server_with_args --host 0.0.0.0 --user=dolt --doltcfg-dir=doltcfgdir --privilege-file=privs.db

    # expect only dolt user
    server_query test_db 1 "select user from mysql.user order by user" "User\ndolt"

    # expect custom doltcfgdir
    run ls -a
    ! [[ "$output" =~ ".doltcfg" ]] || false
    [[ "$output" =~ "doltcfgdir" ]] || false

    # create user
    server_query test_db 1 "create user new_user" ""

    # expect dolt user and new_user
    server_query test_db 1 "select user from mysql.user order by user" "User\ndolt\nnew_user"

    # expect privileges file
    run ls
    [[ "$output" =~ "privs.db" ]] || false

    # expect no privileges file in doltcfgdir
    run ls doltcfgdir
    ! [[ "$output" =~ "privileges.db" ]] || false
    ! [[ "$output" =~ "privs.db" ]] || false
}

@test "sql-privs: specify data-dir, doltcfg-dir, and privileges-file" {
    make_multi_test_repo

    start_sql_server_with_args --host 0.0.0.0 --user=dolt --data-dir=db_dir --doltcfg-dir=doltcfgdir --privilege-file=privs.db

    # show databases, expect all
    server_query db1 1 "show databases" "Database\ndb1\ndb2\ndb3\ninformation_schema"

    # show users, expect just root user
    server_query db1 1 "select user from mysql.user order by user" "User\ndolt"

    # expect custom doltcfg in current directory
    run ls -a
    ! [[ "$output" =~ ".doltcfg" ]] || false
    [[ "$output" =~ "doltcfgdir" ]] || false

    # expect no .doltcfg in $datadir
    run ls -a db_dir
    ! [[ "$output" =~ ".doltcfg" ]] || false

    # create new user
    server_query db1 1 "create user new_user" ""

    # show users, expect root user and new_user
    server_query db1 1 "select user from mysql.user order by user" "User\ndolt\nnew_user"

    # expect privs.db in current directory
    run ls
    ! [[ "$output" =~ "privileges.db" ]] || false
    [[ "$output" =~ "privs.db" ]] || false

    # expect no privileges.db in $datadir directory
    run ls db_dir
    ! [[ "$output" =~ "privileges.db" ]] || false
    ! [[ "$output" =~ "privs.db" ]] || false

    # expect no privileges.db in $doltcfg directory
    run ls doltcfgdir
    ! [[ "$output" =~ "privileges.db" ]] || false
    ! [[ "$output" =~ "privs.db" ]] || false
>>>>>>> 4031af1a
}<|MERGE_RESOLUTION|>--- conflicted
+++ resolved
@@ -53,100 +53,12 @@
     teardown_common
 }
 
-<<<<<<< HEAD
-@test "sql-privs: no doltcfg directory, makes one" {
-    skiponwindows "redirecting SQL to sql-client returns nothing after welcome messages"
-    cd repo1
-    rm -rf .doltcfg
-=======
 @test "sql-privs: default options" {
     make_test_repo
->>>>>>> 4031af1a
 
     start_sql_server test_db
 
     # expect only dolt user
-<<<<<<< HEAD
-    run show_users
-    [ "$status" -eq 0 ]
-    [ "${lines[0]}" = '# Welcome to the Dolt MySQL client.' ]
-    [ "${lines[1]}" = "# Statements must be terminated with ';'." ]
-    [ "${lines[2]}" = '# "exit" or "quit" (or Ctrl-D) to exit.' ]
-    [ "${lines[3]}" = '+------+' ]
-    [ "${lines[4]}" = '| User |' ]
-    [ "${lines[5]}" = '+------+' ]
-    [ "${lines[6]}" = '| dolt |' ]
-    [ "${lines[7]}" = '+------+' ]
-
-    # create user
-    run create_user
-
-    # expect only dolt user and new_user
-    run show_users
-    [ "$status" -eq 0 ]
-    [ "${lines[0]}" = '# Welcome to the Dolt MySQL client.' ]
-    [ "${lines[1]}" = "# Statements must be terminated with ';'." ]
-    [ "${lines[2]}" = '# "exit" or "quit" (or Ctrl-D) to exit.' ]
-    [ "${lines[3]}" = '+----------+' ]
-    [ "${lines[4]}" = '| User     |' ]
-    [ "${lines[5]}" = '+----------+' ]
-    [ "${lines[6]}" = '| dolt     |' ]
-    [ "${lines[7]}" = '| new_user |' ]
-    [ "${lines[8]}" = '+----------+' ]
-
-    # restart server
-    stop_sql_server
-    start_sql_server repo1
-
-    # expect only dolt user and new_user
-    run show_users
-    [ "$status" -eq 0 ]
-    [ "${lines[0]}" = '# Welcome to the Dolt MySQL client.' ]
-    [ "${lines[1]}" = "# Statements must be terminated with ';'." ]
-    [ "${lines[2]}" = '# "exit" or "quit" (or Ctrl-D) to exit.' ]
-    [ "${lines[3]}" = '+----------+' ]
-    [ "${lines[4]}" = '| User     |' ]
-    [ "${lines[5]}" = '+----------+' ]
-    [ "${lines[6]}" = '| dolt     |' ]
-    [ "${lines[7]}" = '| new_user |' ]
-    [ "${lines[8]}" = '+----------+' ]
-
-    stop_sql_server
-
-    # remove config file
-    rm -rf .doltcfg
-
-    # leave the directory
-    cd ..
-}
-
-@test "sql-privs: multiple doltcfg directories causes error" {
-    skiponwindows "redirecting SQL to sql-client returns nothing after welcome messages"
-    cd repo1
-
-    rm -rf .doltcfg
-    rm -rf inner_db
-
-    mkdir .doltcfg
-
-    mkdir inner_db
-    cd inner_db
-    mkdir .doltcfg
-    dolt init
-
-    run start_sql_server_with_args inner_db
-    [ "$status" -eq 1 ]
-    [[ "$output" =~ "multiple .doltcfg directories detected" ]] || false
-
-    stop_sql_server
-
-    # remove config directory and inner_db
-    cd ..
-    rm -rf .doltcfg
-    rm -rf inner_db
-
-    cd ..
-=======
     server_query test_db 1 "select user from mysql.user order by user" "User\ndolt"
 
     # check for config directory
@@ -411,5 +323,4 @@
     run ls doltcfgdir
     ! [[ "$output" =~ "privileges.db" ]] || false
     ! [[ "$output" =~ "privs.db" ]] || false
->>>>>>> 4031af1a
 }